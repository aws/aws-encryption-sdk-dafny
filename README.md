# AWS Encryption SDK Written in Dafny

![Build Status - master branch](https://codebuild.us-west-2.amazonaws.com/badges?uuid=eyJlbmNyeXB0ZWREYXRhIjoiVmIzeGwwQmY5bXdMQXg2aVBneWtDc3FHSWRHTjYrNnVUem9nNXJFUmY2Rk1yRnJvSjJvK3JCL2RScFRjSVF1UjA1elR3L0xpTVpiNmRZS0RyWjJpTnBFPSIsIml2UGFyYW1ldGVyU3BlYyI6InBBQm1tT1BPNjB3RU9XUS8iLCJtYXRlcmlhbFNldFNlcmlhbCI6MX0%3D&branch=master)

AWS Encryption SDK Written in Dafny for .NET

## Using the AWS Encryption SDK for .NET
The AWS Encryption SDK is available on [NuGet](https://www.nuget.org/) and can referenced from an existing `.csproj` through typical ways.

```
<!-- TODO: Update with actual NuGet package name, the name below is just an example -->
<PackageReference Include="AWS.EncryptionSDK" />
```

The Encryption SDK source has a target framework of [netstandard2.0](https://docs.microsoft.com/en-us/dotnet/standard/net-standard).

## Building the AWS Encryption SDK Written in Dafny

To build, the AWS Encryption SDK requires the most up to date version of [dafny](https://github.com/dafny-lang/dafny) on your PATH.

The Encryption SDK source has a target framework of [netstandard2.0](https://docs.microsoft.com/en-us/dotnet/standard/net-standard).
Tests and test vectors have a target framework of [netcoreapp3.0](https://docs.microsoft.com/en-us/dotnet/standard/frameworks), which is required for properly building and running tests.
Therefore, building and verifying requires [dotnet 3.0](https://dotnet.microsoft.com/download/dotnet-core/3.0).

To build all source files into one dll:

```
dotnet build
```

To run the dafny verifier across all files:

```
# Currently, test depends on src, so verifying test will also verify src
dotnet build -t:VerifyDafny test
```

<<<<<<< HEAD
### (Optional) Set up the AWS Encryption SDK to work with AWS KMS

If you set up the AWS Encryption SDK to use the AWS KMS Keyring,
the AWS Encryption SDK will make calls to AWS KMS on your behalf,
using the appropriate AWS SDK.

However, you must first set up AWS credentials for use with the AWS SDK.

Instructions for setting up AWS credentials are available in the AWS Docs for the AWS SDK in your language:

- [.NET](https://docs.aws.amazon.com/sdk-for-net/v3/developer-guide/net-dg-config-creds.html)

## Testing
=======
## Testing the AWS Encryption SDK Written in Dafny
>>>>>>> c17a5657

### Configure AWS credentials

To run the test suite you must first set up AWS credentials for use with the AWS SDK.
This is required in order to run the integration tests, which use a KMS Keyring against a publicaly accessible KMS CMK.

Instructions for setting up AWS credentials are available in the AWS Docs for the AWS SDK in your language:

- [.NET](https://docs.aws.amazon.com/sdk-for-net/v3/developer-guide/net-dg-config-creds.html)

### Run the tests

Run the test suite with:

```
dotnet test
```

You can see more detail about what test cases are being run by increasing the verbosity:

```
dotnet test --logger:"console;verbosity=normal"
```

Run the test vector suite after [set up](testVector/README.md) with:

```
dotnet test testVectors
```

Please note that tests and test vectors require internet access and valid AWS credentials, since calls to KMS are made as part of the test workflow.

## License

This library is licensed under the Apache 2.0 License.<|MERGE_RESOLUTION|>--- conflicted
+++ resolved
@@ -35,7 +35,6 @@
 dotnet build -t:VerifyDafny test
 ```
 
-<<<<<<< HEAD
 ### (Optional) Set up the AWS Encryption SDK to work with AWS KMS
 
 If you set up the AWS Encryption SDK to use the AWS KMS Keyring,
@@ -48,10 +47,7 @@
 
 - [.NET](https://docs.aws.amazon.com/sdk-for-net/v3/developer-guide/net-dg-config-creds.html)
 
-## Testing
-=======
 ## Testing the AWS Encryption SDK Written in Dafny
->>>>>>> c17a5657
 
 ### Configure AWS credentials
 
