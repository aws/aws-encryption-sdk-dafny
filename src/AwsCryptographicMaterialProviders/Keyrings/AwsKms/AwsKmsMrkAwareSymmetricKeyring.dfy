// Copyright Amazon.com Inc. or its affiliates. All Rights Reserved.
// SPDX-License-Identifier: Apache-2.0

include "../../../../libraries/src/Collections/Sequences/Seq.dfy"

include "../../../StandardLibrary/StandardLibrary.dfy"
include "../../../StandardLibrary/Actions.dfy"
include "../../../Util/UTF8.dfy"

include "../../../Generated/AwsCryptographicMaterialProviders.dfy"
include "../../../Generated/KeyManagementService.dfy"

include "Constants.dfy"
include "AwsKmsMrkMatchForDecrypt.dfy"
include "../../Keyring.dfy"
include "../../Materials.dfy"
include "../../AlgorithmSuites.dfy"
include "../../../KMS/KMSUtils.dfy"
include "../../../KMS/AmazonKeyManagementService.dfy"
include "../../../KMS/AwsKmsArnParsing.dfy"

module
  {:extern "Dafny.Aws.Crypto.MaterialProviders.AwsKmsMrkAwareSymmetricKeyring"}
  MaterialProviders.AwsKmsMrkAwareSymmetricKeyring
{
  import opened StandardLibrary
  import opened Wrappers
  import opened UInt = StandardLibrary.UInt
  import opened AwsKmsArnParsing
  import KMS = Com.Amazonaws.Kms
  import opened Seq
  import opened Actions
  import opened Constants
  import opened A = AwsKmsMrkMatchForDecrypt
  import Keyring
  import Materials
  import AlgorithmSuites
  import Aws.Crypto
  import UTF8

  //= compliance/framework/aws-kms/aws-kms-mrk-aware-symmetric-keyring.txt#2.5
  //= type=implication
  //# MUST implement the AWS Encryption SDK Keyring interface (../keyring-
  //# interface.md#interface)
  class AwsKmsMrkAwareSymmetricKeyring
    extends Keyring.VerifiableInterface
  {

    const client: KMS.IKeyManagementServiceClient
    const awsKmsKey: AwsKmsIdentifierString
    const awsKmsArn: AwsKmsIdentifier
    const grantTokens: KMS.GrantTokenList

    constructor (
      //= compliance/framework/aws-kms/aws-kms-mrk-aware-symmetric-keyring.txt#2.6
      //= type=implication
      //# The AWS KMS SDK client MUST NOT be null.
      client: KMS.IKeyManagementServiceClient,
      awsKmsKey: string,
      grantTokens: KMS.GrantTokenList
    )
      //= compliance/framework/aws-kms/aws-kms-mrk-aware-symmetric-keyring.txt#2.6
      //= type=implication
      //# The AWS KMS key identifier MUST NOT be null or empty.
      //# The AWS KMS
      //# key identifier MUST be a valid identifier (aws-kms-key-arn.md#a-
      //# valid-aws-kms-identifier).
      requires ParseAwsKmsIdentifier(awsKmsKey).Success?
      requires UTF8.IsASCIIString(awsKmsKey)
      requires 0 < |awsKmsKey| <= MAX_AWS_KMS_IDENTIFIER_LENGTH
      ensures
        && this.client      == client
        && this.awsKmsKey   == awsKmsKey
        && this.grantTokens == grantTokens
    {
      var parsedAwsKmsId    := ParseAwsKmsIdentifier(awsKmsKey);
      this.client      := client;
      this.awsKmsKey   := awsKmsKey;
      this.awsKmsArn   := parsedAwsKmsId.value;
      this.grantTokens := grantTokens;
    }

    //= compliance/framework/aws-kms/aws-kms-mrk-aware-symmetric-keyring.txt#2.7
    //= type=implication
    //# OnEncrypt MUST take encryption materials (../structures.md#encryption-
    //# materials) as input.
    method OnEncrypt(input: Crypto.OnEncryptInput)
      returns (res: Result<Crypto.OnEncryptOutput, string>)
      ensures res.Success?
      ==>
        && Materials.EncryptionMaterialsTransitionIsValid(
          input.materials,
          res.value.materials
        )
        && StringifyEncryptionContext(input.materials.encryptionContext).Success?
      //= compliance/framework/aws-kms/aws-kms-mrk-aware-symmetric-keyring.txt#2.7
      //= type=implication
      //# If the input encryption materials (../structures.md#encryption-
      //# materials) do not contain a plaintext data key OnEncrypt MUST attempt
      //# to generate a new plaintext data key by calling AWS KMS
      //# GenerateDataKey (https://docs.aws.amazon.com/kms/latest/APIReference/
      //# API_GenerateDataKey.html).
      ensures
        var maybeStringifiedEncCtx := StringifyEncryptionContext(input.materials.encryptionContext);
        && input.materials.plaintextDataKey.None?
        && KMS.IsValid_KeyIdType(awsKmsKey)
        && maybeStringifiedEncCtx.Success?
      ==> (
        //= compliance/framework/aws-kms/aws-kms-mrk-aware-symmetric-keyring.txt#2.7
        //= type=implication
        //# If the keyring calls AWS KMS GenerateDataKeys, it MUST use the
        //# configured AWS KMS client to make the call.
        && client.GenerateDataKeyCalledWith(
          //= compliance/framework/aws-kms/aws-kms-mrk-aware-symmetric-keyring.txt#2.7
          //= type=implication
          //# The keyring MUST call
          //# AWS KMS GenerateDataKeys with a request constructed as follows:
          KMS.GenerateDataKeyRequest(
            KeyId := awsKmsKey,
            EncryptionContext := Option.Some(maybeStringifiedEncCtx.Extract()),
            GrantTokens := Option.Some(grantTokens),
            NumberOfBytes := Option.Some(AlgorithmSuites.GetSuite(input.materials.algorithmSuiteId).encrypt.keyLength as int32),
            KeySpec := Option.None
          ))
      )

      //= compliance/framework/aws-kms/aws-kms-mrk-aware-symmetric-keyring.txt#2.7
      //= type=implication
      //# *  OnEncrypt MUST output the modified encryption materials
      //# (../structures.md#encryption-materials)
      ensures
        && input.materials.plaintextDataKey.None?
        && res.Success?
      ==>
        && res.value.materials.plaintextDataKey.Some?
        && |res.value.materials.encryptedDataKeys| == |input.materials.encryptedDataKeys| + 1
        //= compliance/framework/aws-kms/aws-kms-mrk-aware-symmetric-keyring.txt#2.7
        //= type=implication
        //# If the Generate Data Key call succeeds, OnEncrypt MUST verify that
        //# the response "Plaintext" length matches the specification of the
        //# algorithm suite (../algorithm-suites.md)'s Key Derivation Input Length
        //# field.
        && AlgorithmSuites.GetSuite(input.materials.algorithmSuiteId).encrypt.keyLength as int == |res.value.materials.plaintextDataKey.value|
        && KMS.IsValid_CiphertextType(Last(res.value.materials.encryptedDataKeys).ciphertext)
        && KMS.IsValid_PlaintextType(res.value.materials.plaintextDataKey.value)
        //= compliance/framework/aws-kms/aws-kms-mrk-aware-symmetric-keyring.txt#2.7
        //= type=implication
        //# If verified, OnEncrypt MUST do the following with the response
        //# from AWS KMS GenerateDataKey
        //# (https://docs.aws.amazon.com/kms/latest/APIReference/
        //# API_GenerateDataKey.html):
        && var algId := AlgorithmSuites.GetSuite(input.materials.algorithmSuiteId);
        && exists returnedKeyId ::
          && client.GenerateDataKeySucceededWith(
          input := KMS.GenerateDataKeyRequest(
            KeyId := awsKmsKey,
            EncryptionContext := Option.Some(StringifyEncryptionContext(input.materials.encryptionContext).Extract()),
            GrantTokens := Option.Some(grantTokens),
            NumberOfBytes := Option.Some(algId.encrypt.keyLength as int32),
            KeySpec := Option.None
          ),
          output := KMS.GenerateDataKeyResponse(
              KeyId := returnedKeyId,
              CiphertextBlob := Option.Some(Last(res.value.materials.encryptedDataKeys).ciphertext),
              Plaintext := Option.Some(res.value.materials.plaintextDataKey.value)
          )
        )

      //= compliance/framework/aws-kms/aws-kms-mrk-aware-symmetric-keyring.txt#2.7
      //= type=implication
      //# If the input encryption materials (../structures.md#encryption-
      //# materials) do contain a plaintext data key, OnEncrypt MUST attempt to
      //# encrypt the plaintext data key using the configured AWS KMS key
      //# identifier.
      ensures
        && input.materials.plaintextDataKey.Some?
        && KMS.IsValid_PlaintextType(input.materials.plaintextDataKey.value)
        && StringifyEncryptionContext(input.materials.encryptionContext).Success?
      ==>
        //= compliance/framework/aws-kms/aws-kms-mrk-aware-symmetric-keyring.txt#2.7
        //= type=implication
        //# The keyring MUST call AWS KMS Encrypt
        //# (https://docs.aws.amazon.com/kms/latest/APIReference/
        //# API_Encrypt.html) using the configured AWS KMS client.
        && var stringifiedEncCtx := StringifyEncryptionContext(input.materials.encryptionContext).Extract();
        && client.EncryptCalledWith(
          //= compliance/framework/aws-kms/aws-kms-mrk-aware-symmetric-keyring.txt#2.7
          //= type=implication
          //# The keyring
          //# MUST AWS KMS Encrypt call with a request constructed as follows:
          KMS.EncryptRequest(
            KeyId := awsKmsKey,
            Plaintext := input.materials.plaintextDataKey.value,
            EncryptionContext := Option.Some(stringifiedEncCtx),
            GrantTokens := Option.Some(grantTokens),
            EncryptionAlgorithm := Option.None
          ))

      //= compliance/framework/aws-kms/aws-kms-mrk-aware-symmetric-keyring.txt#2.7
      //= type=implication
      //# If all Encrypt calls succeed, OnEncrypt MUST output the modified
      //# encryption materials (../structures.md#encryption-materials).
      ensures
        && input.materials.plaintextDataKey.Some?
        && KMS.IsValid_PlaintextType(input.materials.plaintextDataKey.value)
        && res.Success?
      ==>
        //= compliance/framework/aws-kms/aws-kms-mrk-aware-symmetric-keyring.txt#2.7
        //= type=implication
        //# If verified, OnEncrypt MUST do the following with the
        //# response from AWS KMS Encrypt
        //# (https://docs.aws.amazon.com/kms/latest/APIReference/
        //# API_Encrypt.html):
        && |res.value.materials.encryptedDataKeys| == |input.materials.encryptedDataKeys| + 1
        && KMS.IsValid_CiphertextType(Last(res.value.materials.encryptedDataKeys).ciphertext)

        && exists returnedKeyId, returnedEncryptionAlgorithm ::
          && client.EncryptSucceededWith(
            input := KMS.EncryptRequest(
              KeyId := awsKmsKey,
              Plaintext := input.materials.plaintextDataKey.value,
              EncryptionContext := Option.Some(StringifyEncryptionContext(input.materials.encryptionContext).Extract()),
              GrantTokens := Option.Some(grantTokens),
              EncryptionAlgorithm := Option.None
            ),
            output := KMS.EncryptResponse(
              CiphertextBlob := Option.Some(Last(res.value.materials.encryptedDataKeys).ciphertext),
              KeyId := returnedKeyId,
              EncryptionAlgorithm := returnedEncryptionAlgorithm
            )
          )
    {
      var materials := input.materials;
      var suite := AlgorithmSuites.GetSuite(input.materials.algorithmSuiteId);
      var stringifiedEncCtx :- StringifyEncryptionContext(input.materials.encryptionContext);

      if materials.plaintextDataKey.None? {

        var generatorRequest := KMS.GenerateDataKeyRequest(
          KeyId := awsKmsKey,
          EncryptionContext := Option.Some(stringifiedEncCtx),
          GrantTokens := Option.Some(grantTokens),
          NumberOfBytes := Option.Some(suite.encrypt.keyLength as int32),
          KeySpec := Option.None
        );

        var maybeGenerateResponse := client.GenerateDataKey(generatorRequest);

        //= compliance/framework/aws-kms/aws-kms-mrk-aware-symmetric-keyring.txt#2.7
        //# If the call to AWS KMS GenerateDataKey
        //# (https://docs.aws.amazon.com/kms/latest/APIReference/
        //# API_GenerateDataKey.html) does not succeed, OnEncrypt MUST NOT modify
        //# the encryption materials (../structures.md#encryption-materials) and
        //# MUST fail.
        if maybeGenerateResponse.Failure? {
          return Failure(KMS.CastKeyManagementServiceErrorToString(maybeGenerateResponse.error));
       }
        var generateResponse := maybeGenerateResponse.value;

        //= compliance/framework/aws-kms/aws-kms-mrk-aware-symmetric-keyring.txt#2.7
        //# The Generate Data Key response's "KeyId" MUST be A valid AWS
        //# KMS key ARN (aws-kms-key-arn.md#identifying-an-aws-kms-
        //# multi-region-key).
        :- Need(
          && generateResponse.KeyId.Some?
          && ParseAwsKmsIdentifier(generateResponse.KeyId.value).Success?,
          "Invalid response from KMS GenerateDataKey: Invalid Key Id"
        );
        var keyId := generateResponse.KeyId.value;
        var providerInfo :- UTF8.Encode(keyId);
        :- Need(|providerInfo| < UINT16_LIMIT,
          "Invalid response from KMS GenerateDataKey: AWS KMS Key ID too long.");

        :- Need(
          && generateResponse.Plaintext.Some?
          && suite.encrypt.keyLength as int == |generateResponse.Plaintext.value|,
          "Invalid response from KMS GenerateDataKey: Invalid data key"
        );
        var plaintextDataKey := generateResponse.Plaintext.value;

        :- Need(
          && generateResponse.CiphertextBlob.Some?
          && KMS.IsValid_CiphertextType(generateResponse.CiphertextBlob.value),
          "Returned ciphertext is invalid length");
        var ciphertext := generateResponse.CiphertextBlob.value;

        var edk := Crypto.EncryptedDataKey(
          keyProviderId := PROVIDER_ID,
          keyProviderInfo := providerInfo,
          ciphertext := ciphertext
        );

        var result :- Materials.EncryptionMaterialAddDataKey(materials, plaintextDataKey, [edk]);
        return Success(Crypto.OnEncryptOutput(
          materials := result
        ));
      } else {
        :- Need(KMS.IsValid_PlaintextType(materials.plaintextDataKey.value),
          "PlaintextDataKey is invalid length"
        );
        var encryptRequest := KMS.EncryptRequest(
            KeyId := awsKmsKey,
            Plaintext := materials.plaintextDataKey.value,
            EncryptionContext := Option.Some(stringifiedEncCtx),
            GrantTokens := Option.Some(grantTokens),
            EncryptionAlgorithm := Option.None
        );
        var maybeEncryptResponse := client.Encrypt(encryptRequest);

        //= compliance/framework/aws-kms/aws-kms-mrk-aware-symmetric-keyring.txt#2.7
        //= type=implication
        //# If the call to AWS KMS Encrypt
        //# (https://docs.aws.amazon.com/kms/latest/APIReference/
        //# API_Encrypt.html) does not succeed, OnEncrypt MUST fail.
        if maybeEncryptResponse.Failure? {
          return Failure(KMS.CastKeyManagementServiceErrorToString(maybeEncryptResponse.error));
        }

        var encryptResponse := maybeEncryptResponse.value;

        //= compliance/framework/aws-kms/aws-kms-mrk-aware-symmetric-keyring.txt#2.7
        //# If the Encrypt call succeeds the response's "KeyId" MUST be A valid
        //# AWS KMS key ARN (aws-kms-key-arn.md#a-valid-aws-kms-arn).
        :- Need(
          && encryptResponse.KeyId.Some?
          && ParseAwsKmsIdentifier(encryptResponse.KeyId.value).Success?,
          "Invalid response from AWS KMS Encrypt: Invalid Key Id"
        );

        :- Need(encryptResponse.CiphertextBlob.Some?,
          "Invalid response from AWS KMS Encrypt: Invalid Ciphertext Blob"
        );

        var providerInfo :- UTF8.Encode(encryptResponse.KeyId.Extract());
        :- Need(|providerInfo| < UINT16_LIMIT, "AWS KMS Key ID too long.");

        var edk := Crypto.EncryptedDataKey(
          keyProviderId := PROVIDER_ID,
          keyProviderInfo := providerInfo,
          ciphertext := encryptResponse.CiphertextBlob.value
        );

        var result :- Materials.EncryptionMaterialAddEncryptedDataKeys(materials, [edk]);
        return Success(Crypto.OnEncryptOutput(
          materials := result
        ));
      }
    }

    //= compliance/framework/aws-kms/aws-kms-mrk-aware-symmetric-keyring.txt#2.8
    //= type=implication
    //# OnDecrypt MUST take decryption materials (../structures.md#decryption-
    //# materials) and a list of encrypted data keys
    //# (../structures.md#encrypted-data-key) as input.
    method OnDecrypt(
      input: Crypto.OnDecryptInput
    )
      returns (res: Result<Crypto.OnDecryptOutput, string>)
      ensures res.Success?
      ==>
        && Materials.DecryptionMaterialsTransitionIsValid(
          input.materials,
          res.value.materials
        )

      ensures
        && input.materials.plaintextDataKey.None?
        && res.Success?
      ==>
        && res.value.materials.plaintextDataKey.Some?
        && var maybeStringifiedEncCtx := StringifyEncryptionContext(input.materials.encryptionContext);
        && maybeStringifiedEncCtx.Success?
        && exists edk | edk in input.encryptedDataKeys
        ::
          //= compliance/framework/aws-kms/aws-kms-mrk-aware-symmetric-keyring.txt#2.8
          //= type=implication
          //# *  Its provider ID MUST exactly match the value "aws-kms".
          && edk.keyProviderId == PROVIDER_ID
          && KMS.IsValid_CiphertextType(edk.ciphertext)
          && var request := KMS.DecryptRequest(
            KeyId := Option.Some(awsKmsKey),
            CiphertextBlob :=  edk.ciphertext,
            EncryptionContext := Option.Some(maybeStringifiedEncCtx.Extract()),
            GrantTokens := Option.Some(grantTokens),
            EncryptionAlgorithm := Option.None()
          );
          //= compliance/framework/aws-kms/aws-kms-mrk-aware-symmetric-keyring.txt#2.8
          //= type=implication
          //# To attempt to decrypt a particular encrypted data key
          //# (../structures.md#encrypted-data-key), OnDecrypt MUST call AWS KMS
          //# Decrypt (https://docs.aws.amazon.com/kms/latest/APIReference/
          //# API_Decrypt.html) with the configured AWS KMS client.
          && client.DecryptCalledWith(
            //= compliance/framework/aws-kms/aws-kms-mrk-aware-symmetric-keyring.txt#2.8
            //= type=implication
            //# When calling AWS KMS Decrypt
            //# (https://docs.aws.amazon.com/kms/latest/APIReference/
            //# API_Decrypt.html), the keyring MUST call with a request constructed
            //# as follows:
            request)
          //= compliance/framework/aws-kms/aws-kms-mrk-aware-symmetric-keyring.txt#2.8
          //= type=implication
          //# * The length of the response's "Plaintext" MUST equal the key
          //# derivation input length (../algorithm-suites.md#key-derivation-
          //# input-length) specified by the algorithm suite (../algorithm-
          //# suites.md) included in the input decryption materials
          //# (../structures.md#decryption-materials).
          && var algId := AlgorithmSuites.GetSuite(input.materials.algorithmSuiteId);
          && algId.encrypt.keyLength as int == |res.value.materials.plaintextDataKey.value|
          && exists returnedKeyId, returnedEncryptionAlgorithm ::
            && var response := KMS.DecryptResponse(
              KeyId := returnedKeyId,
              Plaintext := res.value.materials.plaintextDataKey,
              EncryptionAlgorithm := returnedEncryptionAlgorithm
            );
            //= compliance/framework/aws-kms/aws-kms-mrk-aware-symmetric-keyring.txt#2.8
            //= type=implication
            //# If the response does satisfies these requirements then OnDecrypt MUST
            //# do the following with the response:
            && client.DecryptSucceededWith(request, response)
    {

      var materials := input.materials;
      var suite := AlgorithmSuites.GetSuite(input.materials.algorithmSuiteId);

      :- Need(
<<<<<<< HEAD
        Materials.DecryptionMaterialsWithoutPlaintextDataKey(materials),
        "Keyring recieved decryption materials that already contain a plaintext data key.");
=======
        Materials.DecryptionMaterialsWithoutPlaintextDataKey(materials), 
        "Keyring received decryption materials that already contain a plaintext data key.");
>>>>>>> 189d49ca

      //= compliance/framework/aws-kms/aws-kms-mrk-aware-symmetric-keyring.txt#2.8
      //# The set of encrypted data keys MUST first be filtered to match this
      //# keyring's configuration.
      var filter := new OnDecryptEncryptedDataKeyFilter(awsKmsArn);
      var edksToAttempt :- FilterWithResult(filter, input.encryptedDataKeys);

      //= compliance/framework/aws-kms/aws-kms-mrk-aware-symmetric-keyring.txt#2.8
      //# For each encrypted data key in the filtered set, one at a time, the
      //# OnDecrypt MUST attempt to decrypt the data key.
      //# If this attempt
      //# results in an error, then these errors MUST be collected.
      var decryptClosure := new DecryptSingleEncryptedDataKey(
        materials,
        client,
        awsKmsKey,
        grantTokens
      );

      //= compliance/framework/aws-kms/aws-kms-mrk-aware-symmetric-keyring.txt#2.8
      //# If the response does not satisfies these requirements then an error
      //# MUST be collected and the next encrypted data key in the filtered set
      //# MUST be attempted.
      var outcome := ReduceToSuccess(
        decryptClosure,
        edksToAttempt
      );

      var stringifiedEncCtx :- StringifyEncryptionContext(materials.encryptionContext);
      return match outcome {
        case Success(mat) =>
          assert exists edk, returnedKeyId, returnedEncryptionAlgorithm | edk in edksToAttempt
          ::
            && edk in input.encryptedDataKeys
            && filter.Ensures(edk, Success(true))
            && decryptClosure.Ensures(edk, Success(mat))
            && var request := KMS.DecryptRequest(
              KeyId := Option.Some(awsKmsKey),
              CiphertextBlob :=  edk.ciphertext,
              EncryptionContext := Option.Some(stringifiedEncCtx),
              GrantTokens := Option.Some(grantTokens),
              EncryptionAlgorithm := Option.None()
            );

            && client.DecryptCalledWith(request)
            && var response := KMS.DecryptResponse(
              KeyId := returnedKeyId,
              Plaintext := mat.plaintextDataKey,
              EncryptionAlgorithm := returnedEncryptionAlgorithm
            );
            && client.DecryptSucceededWith(request, response);
          Success(Crypto.OnDecryptOutput(
            materials := mat
          ))
        //= compliance/framework/aws-kms/aws-kms-mrk-aware-symmetric-keyring.txt#2.8
        //# If OnDecrypt fails to successfully decrypt any encrypted data key
        //# (../structures.md#encrypted-data-key), then it MUST yield an error that
        //# includes all the collected errors.
        case Failure(errors) =>
          if |errors| == 0 then
            Failure("Unable to decrypt data key: No Encrypted Data Keys found to match.")
          else
            var concatString := (s, a) => a + "\n" + s;
            var error := Seq.FoldRight(
              concatString,
              errors,
              "Unable to decrypt data key:\n"
            );
            Failure(error)
      };
    }
  }

  class OnDecryptEncryptedDataKeyFilter
    extends ActionWithResult<Crypto.EncryptedDataKey, bool, string>
  {
    const awsKmsKey: AwsKmsIdentifier

    constructor(awsKmsKey: AwsKmsIdentifier) {
      this.awsKmsKey := awsKmsKey;
    }

    predicate Ensures(
      edk: Crypto.EncryptedDataKey,
      res: Result<bool, string>
    ) {
      && (
          && res.Success?
          && res.value
        ==>
          edk.keyProviderId == PROVIDER_ID)
    }

    method Invoke(edk: Crypto.EncryptedDataKey)
      returns (res: Result<bool, string>)
      ensures Ensures(edk, res)
    {

      if edk.keyProviderId != PROVIDER_ID {
        return Success(false);
      }

      if !UTF8.ValidUTF8Seq(edk.keyProviderInfo) {
        // The Keyring produces UTF8 keyProviderInfo.
        // If an `aws-kms` encrypted data key's keyProviderInfo is not UTF8
        // this is an error, not simply an EDK to filter out.
        return Failure("Invalid AWS KMS encoding, provider info is not UTF8.");
      }

      var keyId :- UTF8.Decode(edk.keyProviderInfo);
      //= compliance/framework/aws-kms/aws-kms-mrk-aware-symmetric-keyring.txt#2.8
      //# *  The provider info MUST be a valid AWS KMS ARN (aws-kms-key-
      //# arn.md#a-valid-aws-kms-arn) with a resource type of "key" or
      //# OnDecrypt MUST fail.
      var arn :- ParseAwsKmsArn(keyId);

      //= compliance/framework/aws-kms/aws-kms-mrk-aware-symmetric-keyring.txt#2.8
      //# *  The the function AWS KMS MRK Match for Decrypt (aws-kms-mrk-match-
      //# for-decrypt.md#implementation) called with the configured AWS KMS
      //# key identifier and the provider info MUST return "true".
      return Success(AwsKmsMrkMatchForDecrypt(
        awsKmsKey,
        AwsKmsArnIdentifier(arn)
      ));
    }
  }

  class DecryptSingleEncryptedDataKey
    extends ActionWithResult<
      Crypto.EncryptedDataKey,
      Materials.SealedDecryptionMaterials,
      string>
  {
    const materials: Materials.DecryptionMaterialsPendingPlaintextDataKey
    const client: KMS.IKeyManagementServiceClient
    const awsKmsKey: AwsKmsIdentifierString
    const grantTokens: KMS.GrantTokenList

    constructor(
      materials: Materials.DecryptionMaterialsPendingPlaintextDataKey,
      client: KMS.IKeyManagementServiceClient,
      awsKmsKey: AwsKmsIdentifierString,
      grantTokens: KMS.GrantTokenList
    )
      ensures
      && this.materials == materials
      && this.client == client
      && this.awsKmsKey == awsKmsKey
      && this.grantTokens == grantTokens
    {
      this.materials := materials;
      this.client := client;
      this.awsKmsKey := awsKmsKey;
      this.grantTokens := grantTokens;
    }

    predicate Ensures(
      edk: Crypto.EncryptedDataKey,
      res: Result<Materials.SealedDecryptionMaterials, string>
    ) {
        res.Success?
       ==>
        && KMS.IsValid_CiphertextType(edk.ciphertext)
        && Materials.DecryptionMaterialsTransitionIsValid(materials, res.value)
        && var maybeStringifiedEncCtx := StringifyEncryptionContext(materials.encryptionContext);
        && maybeStringifiedEncCtx.Success?
        && var request := KMS.DecryptRequest(
            KeyId := Option.Some(awsKmsKey),
            CiphertextBlob := edk.ciphertext,
            EncryptionContext := Option.Some(maybeStringifiedEncCtx.Extract()),
            GrantTokens := Option.Some(grantTokens),
            EncryptionAlgorithm := Option.None()
          );
        && client.DecryptCalledWith(request )
        && exists returnedKeyId, returnedEncryptionAlgorithm ::
          && var response := KMS.DecryptResponse(
            KeyId := returnedKeyId,
            Plaintext := Option.Some(res.value.plaintextDataKey.value),
            EncryptionAlgorithm := returnedEncryptionAlgorithm
          );
          && client.DecryptSucceededWith(request, response)
    }

    method Invoke(
      edk: Crypto.EncryptedDataKey
    ) returns (res: Result<Materials.SealedDecryptionMaterials, string>)
      ensures Ensures(edk, res)
    {
      :- Need(KMS.IsValid_CiphertextType(edk.ciphertext), "Ciphertext length invalid");
      var stringifiedEncCtx :- StringifyEncryptionContext(materials.encryptionContext);
      var decryptRequest := KMS.DecryptRequest(
        KeyId := Option.Some(awsKmsKey),
        CiphertextBlob := edk.ciphertext,
        EncryptionContext := Option.Some(stringifiedEncCtx),
        GrantTokens := Option.Some(grantTokens),
        EncryptionAlgorithm := Option.None()
      );

      var maybeDecryptResponse := client.Decrypt(decryptRequest);
      if maybeDecryptResponse.Failure? {
        return Failure(KMS.CastKeyManagementServiceErrorToString(maybeDecryptResponse.error));
      }

      var decryptResponse := maybeDecryptResponse.value;
      var algId := AlgorithmSuites.GetSuite(materials.algorithmSuiteId);
      :- Need(
        && decryptResponse.KeyId.Some?
        && decryptResponse.KeyId.value == awsKmsKey
        && decryptResponse.Plaintext.Some?
        && algId.encrypt.keyLength as int == |decryptResponse.Plaintext.value|
        , "Invalid response from KMS Decrypt");

      var result :- Materials.DecryptionMaterialsAddDataKey(materials, decryptResponse.Plaintext.value);
      return Success(result);
    }
  }

  // TODO use ValidUTF8Bytes everywhere in business logic, so that this (and usages in implementation/preconditions) can be removed
  function method StringifyEncryptionContext(utf8EncCtx: Crypto.EncryptionContext):
    (res: Result<KMS.EncryptionContextType, string>)
  {
    if |utf8EncCtx| == 0 then Success(map[])
    else
      var stringifyResults: map<UTF8.ValidUTF8Bytes, Result<(string, string), string>> :=
        map utf8Key | utf8Key in utf8EncCtx.Keys :: utf8Key := StringifyEncryptionContextPair(utf8Key, utf8EncCtx[utf8Key]);
      if exists r | r in stringifyResults.Values :: r.Failure?
        then Failure("Encryption context contains invalid UTF8")
      else
        assert forall r | r in stringifyResults.Values :: r.Success?;
        // TODO state that UTF8.Decode is injective so we don't need this
        var stringKeysUnique := forall k, k' | k in stringifyResults && k' in stringifyResults
          :: k != k' ==> stringifyResults[k].value.0 != stringifyResults[k'].value.0;
        if !stringKeysUnique then Failure("Encryption context keys are not unique")  // this should never happen...
        else Success(map r | r in stringifyResults.Values :: r.value.0 := r.value.1)
  }

  function method StringifyEncryptionContextPair(utf8Key: UTF8.ValidUTF8Bytes, utf8Value: UTF8.ValidUTF8Bytes):
    (res: Result<(string, string), string>)
    ensures (UTF8.Decode(utf8Key).Success? && UTF8.Decode(utf8Value).Success?) <==> res.Success?
  {
    var decodedKey := UTF8.Decode(utf8Key);
    var decodedValue := UTF8.Decode(utf8Value);
    if (decodedKey.Failure?) then Failure(decodedKey.error)
    else if (decodedValue.Failure?) then Failure(decodedValue.error)
    else Success((decodedKey.value, decodedValue.value))
  }
}<|MERGE_RESOLUTION|>--- conflicted
+++ resolved
@@ -424,13 +424,8 @@
       var suite := AlgorithmSuites.GetSuite(input.materials.algorithmSuiteId);
 
       :- Need(
-<<<<<<< HEAD
         Materials.DecryptionMaterialsWithoutPlaintextDataKey(materials),
-        "Keyring recieved decryption materials that already contain a plaintext data key.");
-=======
-        Materials.DecryptionMaterialsWithoutPlaintextDataKey(materials), 
         "Keyring received decryption materials that already contain a plaintext data key.");
->>>>>>> 189d49ca
 
       //= compliance/framework/aws-kms/aws-kms-mrk-aware-symmetric-keyring.txt#2.8
       //# The set of encrypted data keys MUST first be filtered to match this
