// Copyright Amazon.com Inc. or its affiliates. All Rights Reserved.
// SPDX-License-Identifier: Apache-2.0

include "../StandardLibrary/StandardLibrary.dfy"
include "../Generated/AwsCryptographicMaterialProviders.dfy"
include "../Generated/KeyManagementService.dfy"
include "../Util/UTF8.dfy"
include "../Crypto/AESEncryption.dfy"
include "Keyrings/RawAESKeyring.dfy"
include "Keyrings/MultiKeyring.dfy"
include "CMMs/DefaultCMM.dfy"
include "Materials.dfy"
include "AlgorithmSuites.dfy"
include "Keyrings/AwsKms/AwsKmsMrkAwareSymmetricKeyring.dfy"
include "../KMS/AwsKmsArnParsing.dfy"

module
  {:extern "Dafny.Aws.Crypto.AwsCryptographicMaterialProvidersClient"}
  MaterialProviders.Client
{
  import opened Wrappers
  import opened StandardLibrary
  import opened UInt = StandardLibrary.UInt
  import UTF8
  import Aws.Crypto
  import AESEncryption
  import RawAESKeyring
  import MultiKeyring
  import DefaultCMM
  import AlgorithmSuites
  import Materials
  import AwsKmsMrkAwareSymmetricKeyring
  import AwsKmsArnParsing
  import GeneratedKMS = Com.Amazonaws.Kms

  // This file is the entry point for all Material Provider operations.
  // There MUST NOT be any direct includes to any other files in this project.
  // The `constructor` for this `Client` is how any default
  // or unanticipated behavior change will be made.
  // Further anyone implementing their own CMM or Keyring
  // needs to use this `Client` to access the required functions
  // to ensure correctness of their components.
  // This means that anything needed for the `Keyring` or `CMM` traits.

  export
    // Modules
    provides Crypto, AlgorithmSuites, Materials
    // Class
    reveals AwsCryptographicMaterialProvidersClient
    // Functions
    reveals SpecificationClient, SpecificationClient.GetSuite
    // Class Members
    provides
      AwsCryptographicMaterialProvidersClient.CreateRawAesKeyring,
<<<<<<< HEAD
      AwsCryptographicMaterialProvidersClient.CreateMrkAwareStrictAwsKmsKeyring,
      AwsCryptographicMaterialProvidersClient.CreateDefaultCryptographicMaterialsManager
=======
      AwsCryptographicMaterialProvidersClient.CreateDefaultCryptographicMaterialsManager,
      AwsCryptographicMaterialProvidersClient.CreateMultiKeyring
>>>>>>> 189d49ca

  datatype SpecificationClient = SpecificationClient(
    // Whatever top level closure is added to the constructor needs to be added here
  )
  {
    function method GetSuite(
      id: Crypto.AlgorithmSuiteId
    ):
      (res: AlgorithmSuites.AlgorithmSuite)
      ensures res.id == id
    {
      AlgorithmSuites.GetSuite(id)
    }
  }

  class AwsCryptographicMaterialProvidersClient
    extends Crypto.IAwsCryptographicMaterialsProviderClient
  {
    constructor () {}
    method CreateRawAesKeyring(input: Crypto.CreateRawAesKeyringInput)
      returns (res: Crypto.IKeyring)
    {
      var wrappingAlg:AESEncryption.AES_GCM := match input.wrappingAlg
        case ALG_AES128_GCM_IV12_TAG16 => AESEncryption.AES_GCM(
            keyLength := 16 as AESEncryption.KeyLength,
            tagLength := 16 as AESEncryption.TagLength,
            ivLength := 12 as AESEncryption.IVLength
          )
        case ALG_AES192_GCM_IV12_TAG16 => AESEncryption.AES_GCM(
            keyLength := 24 as AESEncryption.KeyLength,
            tagLength := 16 as AESEncryption.TagLength,
            ivLength := 12 as AESEncryption.IVLength
          )
        case ALG_AES256_GCM_IV12_TAG16 => AESEncryption.AES_GCM(
            keyLength := 32 as AESEncryption.KeyLength,
            tagLength := 16 as AESEncryption.TagLength,
            ivLength := 12 as AESEncryption.IVLength
          );

      // I have no idea why :- isn't working here...
      // Here is why: To use :- requires the type of "res" to be "Result<Crypto.IKeyring, string>".
      var namespaceRes := UTF8.Encode(input.keyNamespace);
      var namespace := []; // TODO: This value gets used below if UTF8.Encode fails
      if namespaceRes.Success? {
        namespace := namespaceRes.value;
      }
      var nameRes := UTF8.Encode(input.keyName);
      var name := []; // TODO: This value gets used below if UTF8.Encode fails
      if nameRes.Success? {
        name := nameRes.value;
      }

      expect |namespace| < UINT16_LIMIT;
      expect |input.wrappingKey| == 16 || |input.wrappingKey| == 24 || |input.wrappingKey| == 32;
      expect |input.wrappingKey| == wrappingAlg.keyLength as int;

      return new RawAESKeyring.RawAESKeyring(namespace, name, input.wrappingKey, wrappingAlg);
    }

    method CreateDefaultCryptographicMaterialsManager(input: Crypto.CreateDefaultCryptographicMaterialsManagerInput)
      returns (res: Crypto.ICryptographicMaterialsManager)
    {
        return new DefaultCMM.DefaultCMM.OfKeyring(input.keyring);
    }
<<<<<<< HEAD

    method CreateMrkAwareStrictAwsKmsKeyring(input: Crypto.CreateMrkAwareStrictAwsKmsKeyringInput) returns (res: Crypto.IKeyring)
    {
      expect AwsKmsArnParsing.ParseAwsKmsIdentifier(input.kmsKeyId).Success?;
      expect UTF8.IsASCIIString(input.kmsKeyId);
      expect 0 < |input.kmsKeyId| <= AwsKmsArnParsing.MAX_AWS_KMS_IDENTIFIER_LENGTH;

      var grantTokens: Crypto.GrantTokenList := input.grantTokens.UnwrapOr([]);
      expect 0 <= |grantTokens| <= 10;
      expect forall grantToken | grantToken in grantTokens :: 1 <= |grantToken| <= 8192;

      return new AwsKmsMrkAwareSymmetricKeyring.AwsKmsMrkAwareSymmetricKeyring(input.kmsClient, input.kmsKeyId, grantTokens);
    }

// Materials.EncryptionMaterialsTransitionIsValid(
// Materials.DecryptionMaterialsTransitionIsValid(
// Materials.EncryptionMaterialsWithPlaintextDataKey(
// Materials.DecryptionMaterialsWithPlaintextDataKey(
  }
=======
>>>>>>> 189d49ca

    method CreateMultiKeyring(input: Crypto.CreateMultiKeyringInput)
      returns (res: Crypto.IKeyring?)
    {

      if input.generator == null && |input.childKeyrings| == 0 {
         // TODO: placeholder, update once we can return Result<>
        return null;
      }

      return new MultiKeyring.MultiKeyring(input.generator, input.childKeyrings);
    }
  }
}<|MERGE_RESOLUTION|>--- conflicted
+++ resolved
@@ -52,13 +52,9 @@
     // Class Members
     provides
       AwsCryptographicMaterialProvidersClient.CreateRawAesKeyring,
-<<<<<<< HEAD
       AwsCryptographicMaterialProvidersClient.CreateMrkAwareStrictAwsKmsKeyring,
-      AwsCryptographicMaterialProvidersClient.CreateDefaultCryptographicMaterialsManager
-=======
       AwsCryptographicMaterialProvidersClient.CreateDefaultCryptographicMaterialsManager,
       AwsCryptographicMaterialProvidersClient.CreateMultiKeyring
->>>>>>> 189d49ca
 
   datatype SpecificationClient = SpecificationClient(
     // Whatever top level closure is added to the constructor needs to be added here
@@ -123,7 +119,6 @@
     {
         return new DefaultCMM.DefaultCMM.OfKeyring(input.keyring);
     }
-<<<<<<< HEAD
 
     method CreateMrkAwareStrictAwsKmsKeyring(input: Crypto.CreateMrkAwareStrictAwsKmsKeyringInput) returns (res: Crypto.IKeyring)
     {
@@ -143,8 +138,6 @@
 // Materials.EncryptionMaterialsWithPlaintextDataKey(
 // Materials.DecryptionMaterialsWithPlaintextDataKey(
   }
-=======
->>>>>>> 189d49ca
 
     method CreateMultiKeyring(input: Crypto.CreateMultiKeyringInput)
       returns (res: Crypto.IKeyring?)
