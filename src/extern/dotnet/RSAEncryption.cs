using System.Text;
using System;
using System.IO;
using Org.BouncyCastle.Crypto;
using Org.BouncyCastle.Crypto.Digests;
using Org.BouncyCastle.Crypto.Engines;
using Org.BouncyCastle.Crypto.Encodings;
using Org.BouncyCastle.Crypto.Generators;
using Org.BouncyCastle.Crypto.Parameters;
using Org.BouncyCastle.Crypto.Prng;
using Org.BouncyCastle.Math;
using Org.BouncyCastle.OpenSsl;
using Org.BouncyCastle.Security;
using Org.BouncyCastle.Asn1.X9;

using byteseq = Dafny.Sequence<byte>;
using charseq = Dafny.Sequence<char>;

namespace RSAEncryption {

    public partial class RSA {

        public static void get_pem(AsymmetricCipherKeyPair kp, out byte[] pk, out byte[] sk) {
            using (var stringWriter = new StringWriter()) {
                var pemWriter = new PemWriter(stringWriter);
                pemWriter.WriteObject(kp.Public);
                pk = Encoding.UTF8.GetBytes(stringWriter.ToString());
            }

            using (var stringWriter = new StringWriter()) {
                var pemWriter = new PemWriter(stringWriter);
                pemWriter.WriteObject(kp.Private);
                sk = Encoding.UTF8.GetBytes(stringWriter.ToString());
            }
        }

        const int RSA_PUBLIC_EXPONENT = (65537);
        const int RSA_CERTAINTY = 256;

        public static void RSAKeygen(int bits, RSAPaddingMode padding, out byteseq ek, out byteseq dk) {
                RsaKeyPairGenerator gen = new RsaKeyPairGenerator();
                SecureRandom rng = new SecureRandom();
                gen.Init(new RsaKeyGenerationParameters(BigInteger.ValueOf(RSA_PUBLIC_EXPONENT), rng, bits, RSA_CERTAINTY));
                AsymmetricCipherKeyPair kp = gen.GenerateKeyPair();
                byte[] e;
                byte[] d;
                get_pem(kp, out e, out d);
                ek = byteseq.FromArray(e);
                dk = byteseq.FromArray(d);
        }

<<<<<<< HEAD
        public static void StringToPEM(Dafny.Sequence<char> privatePEM, Dafny.Sequence<char> publicPEM, out byteseq ek, out byteseq dk) {
                PemReader pr1 = new PemReader(new StringReader(new string(privatePEM.Elements)));
                Console.WriteLine(new string(privatePEM.Elements));
                AsymmetricKeyParameter privateKey = (AsymmetricKeyParameter) pr1.ReadObject();
                                    Console.WriteLine("foo");

                PemReader pr2 = new PemReader(new StringReader(new string(privatePEM.Elements)));
                AsymmetricKeyParameter publicKey = (AsymmetricKeyParameter)pr2.ReadObject();
                    Console.WriteLine("foo");
                    Console.WriteLine(publicKey);
                byte[] e;
                using (var stringWriter = new StringWriter()) {

                    var pemWriter = new PemWriter(stringWriter);
                    pemWriter.WriteObject(publicKey);
                    e = Encoding.UTF8.GetBytes(stringWriter.ToString());
                }
                ek = byteseq.FromArray(e);

                byte[] d;
                using (var stringWriter = new StringWriter()) {
                    var pemWriter = new PemWriter(stringWriter);
                    pemWriter.WriteObject(privateKey);
                    d = Encoding.UTF8.GetBytes(stringWriter.ToString());
                }
                dk = byteseq.FromArray(d);
        }

        public static STL.Option<byteseq> RSAEncrypt(int bits, RSAPaddingMode padding, byteseq ek, byteseq msg) {
=======
        public static STL.Result<byteseq> RSAEncrypt(RSAPaddingMode padding, byteseq ek, byteseq msg) {
>>>>>>> 10fe926a
            try {
                AsymmetricKeyParameter pub;
                using (var stringReader = new StringReader(Encoding.UTF8.GetString(ek.Elements)))
                {
                    var pemReader = new PemReader(stringReader);
                    var pemObject = pemReader.ReadObject();
                    pub = ((AsymmetricKeyParameter)pemObject);
                }

                IAsymmetricBlockCipher engine;

                if (padding.is_PKCS1) {
                    engine = new Pkcs1Encoding(new RsaEngine());
                } else if (padding.is_OAEP__SHA1) {
                    engine = new OaepEncoding(new RsaEngine(), new Sha1Digest());
                }
                else { // padding._is_OAEP__SHA256
                    engine = new OaepEncoding(new RsaEngine(), new Sha256Digest());
                }

                engine.Init(true, pub);
                return new STL.Result_Success<byteseq>(byteseq.FromArray(engine.ProcessBlock(msg.Elements, 0, msg.Elements.Length)));
            }
            catch {
                return new STL.Result_Failure<byteseq>(charseq.FromArray("RSA Encryption Error".ToCharArray()));
            }

        }

        // https://stackoverflow.com/questions/28086321/c-sharp-bouncycastle-rsa-encryption-with-public-private-keys

        public static STL.Result<byteseq> RSADecrypt(RSAPaddingMode padding, byteseq dk, byteseq ctx) {
            try {
                AsymmetricCipherKeyPair keyPair;

                IAsymmetricBlockCipher engine;

                if (padding.is_PKCS1) {
                    engine = new Pkcs1Encoding(new RsaEngine());
                } else if (padding.is_OAEP__SHA1) {
                    engine = new OaepEncoding(new RsaEngine(), new Sha1Digest(), null);
                }
                else { // padding._is_OAEP__SHA256
                    engine = new OaepEncoding(new RsaEngine(), new Sha256Digest(), null);
                }

                using ( var txtreader = new StringReader(Encoding.UTF8.GetString(dk.Elements))) {
                    keyPair = (AsymmetricCipherKeyPair) new PemReader(txtreader).ReadObject();
                    engine.Init(false, keyPair.Private);
                }
                return new STL.Result_Success<byteseq>(byteseq.FromArray(engine.ProcessBlock(ctx.Elements, 0, ctx.Elements.Length)));
            }
            catch {
                return new STL.Result_Failure<byteseq>(charseq.FromArray("RSA Decryption Error".ToCharArray()));
            }
        }
    }
}<|MERGE_RESOLUTION|>--- conflicted
+++ resolved
@@ -49,7 +49,6 @@
                 dk = byteseq.FromArray(d);
         }
 
-<<<<<<< HEAD
         public static void StringToPEM(Dafny.Sequence<char> privatePEM, Dafny.Sequence<char> publicPEM, out byteseq ek, out byteseq dk) {
                 PemReader pr1 = new PemReader(new StringReader(new string(privatePEM.Elements)));
                 Console.WriteLine(new string(privatePEM.Elements));
@@ -79,9 +78,6 @@
         }
 
         public static STL.Option<byteseq> RSAEncrypt(int bits, RSAPaddingMode padding, byteseq ek, byteseq msg) {
-=======
-        public static STL.Result<byteseq> RSAEncrypt(RSAPaddingMode padding, byteseq ek, byteseq msg) {
->>>>>>> 10fe926a
             try {
                 AsymmetricKeyParameter pub;
                 using (var stringReader = new StringReader(Encoding.UTF8.GetString(ek.Elements)))
