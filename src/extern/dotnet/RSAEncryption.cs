--- conflicted
+++ resolved
@@ -85,11 +85,7 @@
             }
         }
 
-<<<<<<< HEAD
-        public static void GenerateKeyPairExtern(int strength, PaddingMode padding, out ibyteseq publicKey, out ibyteseq privateKey) {
-=======
         public static void GenerateKeyPairBytes(int strength, PaddingMode padding, out byte[] publicKeyBytes, out byte[] privateKeyBytes) {
->>>>>>> 283869f1
             RsaKeyPairGenerator keygen = new RsaKeyPairGenerator();
             SecureRandom secureRandom = new SecureRandom();
             keygen.Init(new RsaKeyGenerationParameters(
@@ -98,7 +94,7 @@
             GetPemBytes(keygenPair, out publicKeyBytes, out privateKeyBytes);
         }
 
-        public static void GenerateKeyPairExtern(int strength, PaddingMode padding, out byteseq publicKey, out byteseq privateKey) {
+        public static void GenerateKeyPairExtern(int strength, PaddingMode padding, out ibyteseq publicKey, out ibyteseq privateKey) {
             byte[] publicKeyBytes;
             byte[] privateKeyBytes;
             GenerateKeyPairBytes(strength, padding, out publicKeyBytes, out privateKeyBytes);
