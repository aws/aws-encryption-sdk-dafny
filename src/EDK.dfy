include "StandardLibrary.dfy"
include "AwsCrypto.dfy"
include "ByteBuf.dfy"

module EDK {
  import opened StandardLibrary
  import opened Aws
  import opened ByteBuffer

  /*
  * This public interface to the encrypted data key (EDK) objects is provided for
  * developers of CMMs and keyrings only. If you are a user of the AWS Encryption
  * SDK and you are not developing your own CMMs and/or keyrings, you do not
  * need to use it and you should not do so.
  */

  class EncryptedDataKey {
    var provider_id: ByteBuf
    var provider_info: ByteBuf
    var ciphertext: ByteBuf


    constructor New(provider_id: ByteBuf, provider_info: ByteBuf, ciphertext: ByteBuf)
    {
      this.provider_id := provider_id;
      this.provider_info := provider_info; 
      this.ciphertext := ciphertext;
    }
    
    /**
     * Setting all bytes of an EDK to zero when you declare it will make this safe to call even if some buffers are unused.
     */
    method EdkClear()
    requires GoodByteBuf(this.provider_id) && GoodByteBuf(this.provider_info) && GoodByteBuf(this.ciphertext)
    modifies this.provider_id.a, this.provider_info.a, this.ciphertext.a
    {
      ByteBufClear(this.provider_id);
      ByteBufClear(this.provider_info);
      ByteBufClear(this.ciphertext);
    }
  }

<<<<<<< HEAD
  predicate GoodEDKList(edk_list: seq<EncryptedDataKey>)
  reads edk_list
  {
    var num_keys := |edk_list|;
    forall k :: 0 <= k < num_keys ==> GoodByteBuf(edk_list[k].provider_id) && GoodByteBuf(edk_list[k].provider_info) && 
    GoodByteBuf(edk_list[k].ciphertext)
  }
  /**
   * Clears all the EDKs in the list.
   */
  method EdkListClear(edk_list: seq<EncryptedDataKey>)
  requires GoodEDKList(edk_list)
  modifies set i | 0 <= i < |edk_list| :: edk_list[i].provider_id.a
  modifies set i | 0 <= i < |edk_list| :: edk_list[i].provider_info.a
  modifies set i | 0 <= i < |edk_list| :: edk_list[i].ciphertext.a
  {
    var num_keys := |edk_list|;
    var key_idx := 0;
    while key_idx < num_keys
          invariant 0 <= key_idx
          decreases num_keys - key_idx
          
    {
      edk_list[key_idx].EdkClear();
      key_idx := key_idx + 1; 
    }
}

  /**
   * Copies the EDK data in src to dest.
   */
   method EdkClone(dest: EncryptedDataKey, src: EncryptedDataKey)
   requires GoodByteBuf(dest.provider_id) && GoodByteBuf(dest.provider_info) && GoodByteBuf(dest.ciphertext)
   requires GoodByteBuf(src.provider_id) && GoodByteBuf(src.provider_info) && GoodByteBuf(src.ciphertext)
   requires dest.provider_id.len <= src.provider_id.len
   requires dest.provider_info.len <= src.provider_info.len
   requires dest.ciphertext.len <= src.ciphertext.len
   modifies dest.provider_id.a, dest.provider_info.a, dest.ciphertext.a 
   {
     ByteBufCopyFromByteBuf(dest.provider_id, src.provider_id);
     ByteBufCopyFromByteBuf(dest.provider_info, src.provider_info);
     ByteBufCopyFromByteBuf(dest.ciphertext, src.ciphertext);
   }
=======
  // Upon successful parsing, "edk" as non-null and "cur'" has been advanced.
  // Otherwise, returns "edk" as null and "cur' == cur".
  method Parse(cur: ByteCursor) returns (edk: EncryptedDataKey?, cur': ByteCursor)
    requires GoodByteCursor(cur)
    ensures edk != null ==> ByteCursorAdvances(cur, cur')
    ensures edk == null ==> cur == cur'
>>>>>>> 11b7a65e
}<|MERGE_RESOLUTION|>--- conflicted
+++ resolved
@@ -40,7 +40,6 @@
     }
   }
 
-<<<<<<< HEAD
   predicate GoodEDKList(edk_list: seq<EncryptedDataKey>)
   reads edk_list
   {
@@ -84,12 +83,11 @@
      ByteBufCopyFromByteBuf(dest.provider_info, src.provider_info);
      ByteBufCopyFromByteBuf(dest.ciphertext, src.ciphertext);
    }
-=======
+
   // Upon successful parsing, "edk" as non-null and "cur'" has been advanced.
   // Otherwise, returns "edk" as null and "cur' == cur".
   method Parse(cur: ByteCursor) returns (edk: EncryptedDataKey?, cur': ByteCursor)
     requires GoodByteCursor(cur)
     ensures edk != null ==> ByteCursorAdvances(cur, cur')
     ensures edk == null ==> cur == cur'
->>>>>>> 11b7a65e
 }