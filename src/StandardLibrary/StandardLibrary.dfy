--- conflicted
+++ resolved
@@ -48,7 +48,6 @@
     }
   }
 
-<<<<<<< HEAD
   function method RequireEqual<T(==)>(expected: T, actual: T): (r: Result<()>) 
       ensures r.Success? ==> expected == actual
   {
@@ -66,7 +65,8 @@
       ensures r.Success? ==> b 
   {
     if b then Success(()) else Failure(message)
-=======
+  }
+  
   function method Join<T>(ss: seq<seq<T>>, joiner: seq<T>): (s: seq<T>)
     requires 0 < |ss|
   {
@@ -136,7 +136,6 @@
     ensures Find(s, c, start) == if hereItIs == |s| then None else Some(hereItIs)
     decreases hereItIs - start
   {
->>>>>>> 1a6ab448
   }
 
   predicate StringIs8Bit(s: string) {
