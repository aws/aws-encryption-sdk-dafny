--- conflicted
+++ resolved
@@ -67,50 +67,6 @@
     a := new T[|s|](i requires 0 <= i < |s| => s[i]);
   }
 
-<<<<<<< HEAD
-  // TODO: The intention is that this function return a UTF8 string. This
-  // should be specified and proved.
-  function method {:opaque} StringToByteSeq(s: string): (s': seq<uint8>)
-    requires StringIs8Bit(s)
-    ensures |s| == |s'| 
-  {
-    seq(|s|, i requires 0 <= i < |s| => s[i] as uint8)
-  }
-
-  function method {:opaque} StringToByteSeqLossy(s: string): (s': seq<uint8>)
-    ensures |s| == |s'|
-  {
-    seq(|s|, i requires 0 <= i < |s| => (s[i] as uint16 % 256) as uint8)
-  }
-
-  function method {:opaque} ByteSeqToString(s: seq<uint8>): (s': string)
-    ensures |s| == |s'|
-    ensures StringIs8Bit(s')
-  {
-    seq(|s|, i requires 0 <= i < |s| => s[i] as char)
-  }
-
-  lemma StringByteSeqCorrect(s: string)
-    requires StringIs8Bit(s)
-    ensures ByteSeqToString(StringToByteSeq(s)) == s
-  {
-    reveal ByteSeqToString(), StringToByteSeq();
-    if s == [] {
-    } else {
-      assert s[0] in s;
-      assert (s[0] as int % 256) as char == s[0];
-      assert forall i :: i in s[1..] ==> i in s;
-    }
-  }
-
-  lemma ByteSeqStringCorrect(s: seq<uint8>)
-    ensures StringToByteSeq(ByteSeqToString(s)) == s
-  {
-    reveal ByteSeqToString(), StringToByteSeq();
-  }
-
-=======
->>>>>>> 77a4cc98
   method StringToByteArray(s: string) returns (a: array<uint8>)
     ensures fresh(a) && a.Length <= 2 * |s|
   {
