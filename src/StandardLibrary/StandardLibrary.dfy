--- conflicted
+++ resolved
@@ -68,15 +68,9 @@
     a := new T[|s|](i requires 0 <= i < |s| => s[i]);
   }
 
-<<<<<<< HEAD
   function method StringToByteSeq (s : string) : (s' : seq<uint8>)
     requires ValidUTF8(s)
     ensures |s| == |s'| 
-=======
-  function method byteseq_of_string (s : string) : (s' : seq<uint8>)
-    requires forall i :: i in s ==> i < 256 as char
-    ensures |s| == |s'|
->>>>>>> ebf3ffe0
   {
       if s == [] then [] else  (
         assert (forall i :: i in s[1..] ==> i in s);
@@ -91,15 +85,9 @@
         [(s[0] as int % 256) as uint8] + byteseq_of_string_lossy(s[1..]))
   }
 
-<<<<<<< HEAD
   function method ByteSeqToString (s : seq<uint8>) : (s' : string)
     ensures |s| == |s'| 
     ensures ValidUTF8(s')
-=======
-  function method string_of_byteseq (s : seq<uint8>) : (s' : string)
-    ensures |s| == |s'|
-    ensures forall i :: i in s' ==> i < 256 as char
->>>>>>> ebf3ffe0
   {
       if s == [] then [] else [(s[0] as char)] + ByteSeqToString(s[1..])
   }
