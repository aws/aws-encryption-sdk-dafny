include "UInt.dfy"

module {:extern "STL"} StandardLibrary {
  import opened U = UInt

  datatype Option<T> = None | Some(get: T)
  {
    function method ToResult(): Result<T> {
      match this
      case Some(v) => Success(v)
      case None() => Failure("Option is None")
    }
    function method GetOrElse(default: T): T {
      match this
      case Some(v) => v
      case None => default
    }
  }

  datatype Either<S,T> = Left(left: S) | Right(right: T)

  datatype Error = IOError(msg: string) | DeserializationError(msg: string) | SerializationError(msg: string) | Error(msg : string)

  datatype Result<T> = Success(value: T) | Failure(error: string)
  {
    predicate method IsFailure() {
      Failure?
    }
    function method PropagateFailure<U>(): Result<U>
      requires Failure?
    {
      Failure(this.error)
    }
    function method Extract(): T
      requires Success?
    {
      value
    }
    function method ToOption(): Option<T> {
      match this
      case Success(s) => Some(s)
      case Failure(e) => None()
    }
    function method GetOrElse(default: T): T {
      match this
      case Success(s) => s
      case Failure(e) => default
    }
  }

  function method Join<T>(ss: seq<seq<T>>, joiner: seq<T>): (s: seq<T>)
    requires 0 < |ss|
  {
    if |ss| == 1 then ss[0] else ss[0] + joiner + Join(ss[1..], joiner)
  }

  function method Split<T(==)>(s: seq<T>, delim: T): (res: seq<seq<T>>)
    ensures delim !in s ==> res == [s]
    ensures s == [] ==> res == [[]]
    ensures 0 < |res|
    ensures forall i :: 0 <= i < |res| ==> delim !in res[i]
    ensures Join(res, [delim]) == s
    decreases |s|
  {
    var i := Find(s, delim, 0);
    if i.Some? then [s[..i.get]] + Split(s[i.get+1..], delim) else [s]
  }

  lemma AboutSplit0<T>(s: seq<T>, delim: T, head: seq<T>)
    requires head < s  // head is a prefix of s
    requires delim !in head && s[|head|] == delim
    ensures Split(s, delim) == [head] + Split(s[|head|+1..], delim)
  {
    calc {
      Split(s, delim);
    ==  // def. Split
      var i := Find(s, delim, 0);
      if i.Some? then [s[..i.get]] + Split(s[i.get+1..], delim) else [s];
    ==  { AboutFind(s, delim, 0, |head|); }
      [s[..|head|]] + Split(s[|head|+1..], delim);
    ==  { assert s[..|head|] == head; }
      [head] + Split(s[|head|+1..], delim);
    }
  }

  lemma AboutSplit1<T>(s: seq<T>, delim: T)
    requires delim !in s
    ensures Split(s, delim) == [s]
  {
    calc {
      Split(s, delim);
    ==  // def. Split
      var i := Find(s, delim, 0);
      if i.Some? then [s[..i.get]] + Split(s[i.get+1..], delim) else [s];
    ==  { AboutFind(s, delim, 0, |s|); }
      [s];
    }
  }

  function method Find<T(==)>(s: seq<T>, c: T, i: nat): (index: Option<nat>)
    requires i <= |s|
    ensures index.Some? ==> i <= index.get
                         && index.get < |s| && s[index.get] == c
                         && c !in s[i..index.get]
    ensures index.None? ==> c !in s[i..]
    decreases |s| - i
  {
    if i == |s| then None
    else if s[i] == c then Some(i)
    else Find(s, c, i + 1)
  }

  lemma AboutFind<T>(s: seq<T>, c: T, start: nat, hereItIs: nat)
    requires start <= hereItIs <= |s|
    requires forall i :: start <= i < hereItIs ==> s[i] != c
    requires hereItIs == |s| || s[hereItIs] == c
    ensures Find(s, c, start) == if hereItIs == |s| then None else Some(hereItIs)
    decreases hereItIs - start
  {
  }

  predicate StringIs8Bit(s: string) {
    forall i :: 0 <= i < |s| ==> s[i] < 256 as char
  }

  function Fill<T>(value: T, n: nat): seq<T>
    ensures |Fill(value, n)| == n
    ensures forall i :: 0 <= i < n ==> Fill(value, n)[i] == value
  {
    seq(n, _ => value)
  }

  method SeqToArray<T>(s: seq)  returns (a: array)
    ensures fresh(a)
    ensures a.Length == |s|
    ensures forall i :: 0 <= i < |s| ==> a[i] == s[i]
  {
    a := new T[|s|](i requires 0 <= i < |s| => s[i]);
  }

  method StringToByteArray(s: string) returns (a: array<uint8>)
    ensures fresh(a) && a.Length <= 2 * |s|
  {
    // Assume all 8-bit characters for now
    a := new uint8[|s|];
    forall i | 0 <= i < |s| {
      a[i] := (s[i] as int % 256) as uint8;
    }
  }

  class mut<T> {
    var x: T
    constructor (y: T)
      ensures x == y
    {
      x := y;
    }
    method put(y: T)
      modifies this
      ensures x == y
    {
      x := y;
    }
    function method get(): (y: T)
      reads this
      ensures y == x
    {
      x
    }
  }

  predicate method uniq<T(==)>(s: seq<T>) {
    if s == [] then true else if s[0] in s[1..] then false else uniq(s[1..])
  }

  lemma uniq_idxP<T>(s: seq<T>)
    ensures uniq(s) <==> (forall i, j :: 0 <= i < j < |s| ==> s[i] != s[j])
  {
  }

  // TODO
  lemma {:axiom} uniq_multisetP<T>(s: seq<T>)
    ensures uniq(s) <==> (forall x :: x in s ==> multiset(s)[x] == 1)

  function method sum<T>(s: seq<T>, f: T -> int): int {
    if s == [] then 0 else f(s[0]) + sum(s[1..], f)
  }

  lemma {:axiom} sum_perm<T>(s: seq <T>, s': seq<T>, f: T -> int)
    requires multiset(s) == multiset(s')
    ensures sum(s, f) == sum(s', f)


  function count<T>(s: seq<T>, x: T): int {
    if s == [] then 0 else (if s[0] == x then 1 else 0) + count(s[1..], x)
  }

  lemma count_ge0<T>(s: seq<T>, x: T)
    ensures 0 <= count(s, x)
  {
    if s == [] {
    } else {
      assert count(s, x) == (if x == s[0] then 1 else 0) + count(s[1..], x);
      count_ge0(s[1..], x);
    }
  }

  lemma count_nil<T>(x: T)
    ensures count([], x) == 0
  { }

  lemma in_count_gt0P<T>(s: seq<T>, x: T)
    ensures (x in s) <==> (count(s, x) > 0)
  {
    if s != [] && s[0] == x {
      count_ge0(s[1..], x);
    }
  }

  lemma count_idx_gt0P<T>(s: seq<T>, i: int)
    requires 0 <= i < |s|
    ensures count(s, s[i]) > 0
  {
    assert s[i] in s;
    in_count_gt0P(s, s[i]);
  }

  lemma count_eq0P<T>(s: seq<T>, x: T)
    ensures (x !in s) <==> (count(s, x) == 0)
  {
    if s != [] && s[0] == x {
      assert s[0] in s;
      assert x in s;
      count_ge0(s[1..], x);
    }
  }

  lemma uniq_count_le1<T>(s: seq<T>, x: T)
    requires uniq(s)
    ensures count(s, x) <= 1
  {
    if s != [] && s[0] == x {
      assert (s[0] !in s[1..]);
      count_eq0P(s[1..], x);
    }
  }

  lemma multiset_seq_count<T>(s: seq<T>, x: T)
    ensures multiset(s)[x] == count(s, x)
  {
    if s == [] {
    } else {
      assert s == [s[0]] + s[1..];
      assert multiset(s) == multiset{s[0]} + multiset(s[1..]);
      assert multiset(s)[x] == multiset{s[0]}[x] + multiset(s[1..])[x];
      multiset_seq_count(s[1..], x);
    }
  }

  // TODO
  lemma {:axiom} multiset_seq_eq1<T>(s: seq<T>)
    requires forall i, j :: 0 <= i < j < |s| ==> s[i] != s[j]
    ensures forall x :: x in multiset(s) ==> multiset(s)[x] == 1

  // TODO
  lemma {:axiom} multiset_of_seq_dup<T>(s: seq<T>, i: int, j: int)
    requires 0 <= i < j < |s|
    requires s[i] == s[j]
    ensures multiset(s)[s[i]] > 1

  lemma multiset_of_seq_gt0P<T>(s: seq<T>, x: T)
    requires multiset(s)[x] > 0
    ensures exists i :: 0 <= i < |s| && s[i] == x
  { }

  // TODO
  lemma {:axiom} seq_dup_multset<T>(s: seq<T>, x: T)
    requires multiset(s)[x] > 1
    ensures exists i, j :: 0 <= i < j < |s| && s[i] == s[j]


  lemma eq_multiset_seq_memP<T>(s: seq<T>, s': seq<T>, x: T)
    requires multiset(s) == multiset(s')
    ensures (x in s) == (x in s')
  {
    if x in s {
      assert x in multiset(s);
      assert x in multiset(s');
      assert x in s';
    }
    else {
      assert x !in multiset(s);
      assert x !in multiset(s');
      assert x !in s';
    }
  }

  function method MapSeq<S, T>(s: seq<S>, f: S ~> T): seq<T>
    requires forall i :: 0 <= i < |s| ==> f.requires(s[i])
    reads set i,o | 0 <= i < |s| && o in f.reads(s[i]) :: o
    decreases s
  {
    if s == [] then [] else [f(s[0])] + MapSeq(s[1..], f)
  }

  function method FlattenSeq<T>(s: seq<seq<T>>): seq<T> {
    if s == [] then [] else s[0] + FlattenSeq(s[1..])
  }

  predicate method uniq_fst<S(==), T(==)>(s: seq<(S, T)>) {
    uniq(MapSeq(s, (x: (S, T)) => x.0))
  }


  // TODO
  lemma {:axiom} uniq_fst_uniq<S, T>(s: seq<(S,T)>)
    requires uniq_fst(s)
    ensures uniq(s)

  // TODO
  lemma {:axiom} uniq_fst_idxP<S, T>(s: seq<(S, T)>)
    requires uniq_fst(s)
    ensures forall i, j :: 0 <= i < j < |s| ==> s[i].0 != s[j].0

  function method min(a: int, b: int): int {
    if a < b then a else b
  }

  method values<A,B>(m: map<A,B>) returns (vals: seq<B>) {
    var keys := m.Keys;
    vals := [];
    while keys != {}
      invariant |keys| + |vals| == |m.Keys|
      decreases keys
    {
      var a :| a in keys;
      keys := keys - {a};
      vals := vals + [m[a]];
    }
  }

  lemma {:axiom} eq_multiset_eq_len<T>(s: seq<T>, s': seq<T>)
    requires multiset(s) == multiset(s')
    ensures |s| == |s'|

  predicate method UInt8Less(a: uint8, b: uint8) { a < b }
  predicate method NatLess(a: nat, b: nat)  { a < b }
  predicate method IntLess(a: int, b: int)  { a < b }

  /*
   * Lexicographic comparison of sequences.
   *
   * Given two sequences `a` and `b` and a strict (that is, irreflexive)
   * ordering `less` on the elements of these sequences, `LexCmpSeqs(a, b, less)`
   * says whether or not `a` is lexicographically "less than or equal to" `b`.
   *
   * `a` is lexicographically "less than or equal to" `b` holds iff
   *   there exists a `k` such that
   *   - the first `k` elements of `a` and `b` are the same
   *   - either:
   *      -- `a` has length `k` (that is, `a` is a prefix of `b`)
   *      -- `a[k]` is strictly less (using `less`) than `b[k]`
   */

  predicate method LexicographicLessOrEqual<T(==)>(a: seq<T>, b: seq<T>, less: (T, T) -> bool) {
    exists k :: 0 <= k <= |a| && LexicographicLessOrEqualAux(a, b, less, k)
  }

  predicate method LexicographicLessOrEqualAux<T(==)>(a: seq<T>, b: seq<T>, less: (T, T) -> bool, lengthOfCommonPrefix: nat)
    requires 0 <= lengthOfCommonPrefix <= |a|
  {
    lengthOfCommonPrefix <= |b| &&
    (forall i :: 0 <= i < lengthOfCommonPrefix ==> a[i] == b[i]) &&
    (lengthOfCommonPrefix == |a| ||
     (lengthOfCommonPrefix < |b| && less(a[lengthOfCommonPrefix], b[lengthOfCommonPrefix])))
  }

  /*
   * For an ordering `less` to be _trichotomous_ means that for any two `x` and `y`,
   * exactly one of the following three conditions holds:
   *   - less(x, y)
   *   - x == y
   *   - less(y, x)
   * Note that being trichotomous implies being irreflexive. The definition of
   * `Trichotomous` here allows overlap between the three conditions, which lets us
   * think of non-strict orderings (like "less than or equal" as opposed to just
   * "less than") as being trichotomous.
   */

  predicate Trichotomous<T(!new)>(less: (T, T) -> bool) {
    forall t, t' :: less(t, t') || t == t' || less(t', t)
  }

  /*
   * If an ordering `less` is trichotomous, then so is the irreflexive lexicographic
   * order built around `less`.
   */

  lemma LexPreservesTrichotomy<T>(a: seq<T>, b: seq<T>, less: (T, T) -> bool)
    requires Trichotomous(less)
    ensures LexicographicLessOrEqual(a, b, less) || a == b || LexicographicLessOrEqual(b, a, less)
  {
    var m := 0;
    while m < |a| && m < |b| && a[m] == b[m]
      invariant m <= |a| && m <= |b|
      invariant forall i :: 0 <= i < m ==> a[i] == b[i]
    {
      m := m + 1;
    }
    // m is the length of the common prefix of a and b
    if m == |a| == |b| {
      assert a == b;
    } else if m == |a| < |b| {
      assert LexicographicLessOrEqualAux(a, b, less, m);
    } else if m == |b| < |a| {
      assert LexicographicLessOrEqualAux(b, a, less, m);
    } else {
      assert m < |a| && m < |b|;
      if
      case less(a[m], b[m]) =>
        assert LexicographicLessOrEqualAux(a, b, less, m);
      case less(b[m], a[m]) =>
        assert LexicographicLessOrEqualAux(b, a, less, m);
    }
  }

<<<<<<< HEAD
  function method Filter<T>(s: seq<T>, f: T -> bool): (res: seq<T>)
    ensures forall i :: 0 <= i < |s| && f(s[i]) ==> s[i] in res
    ensures forall i :: 0 <= i < |res| ==> res[i] in s && f(res[i])
=======
  function method Filter<T>(s: seq<T>, f: T -> bool): seq<T>
    ensures forall i :: 0 <= i < |s| && f(s[i]) ==> s[i] in Filter(s, f)
    ensures forall i :: 0 <= i < |Filter(s,f)| ==> Filter(s,f)[i] in s
>>>>>>> 09a411ec
  {
    if |s| == 0 then []
    else if f(s[0]) then ([s[0]] + Filter(s[1..], f))
    else Filter(s[1..], f)
  }

  lemma FilterIsDistributive<T>(s: seq<T>, s': seq<T>, f: T -> bool)
    ensures Filter(s+s', f) == Filter(s,f) + Filter(s',f)
  {
    if s == [] {
      assert s + s' == s';
    } else {
      FilterIsDistributive<T>(s[1..], s', f);
      assert s + s' == [s[0]] + (s[1..] + s');
      assert Filter(s+s', f) == Filter(s,f) + Filter(s',f);
    }
  }
}<|MERGE_RESOLUTION|>--- conflicted
+++ resolved
@@ -424,15 +424,10 @@
     }
   }
 
-<<<<<<< HEAD
   function method Filter<T>(s: seq<T>, f: T -> bool): (res: seq<T>)
     ensures forall i :: 0 <= i < |s| && f(s[i]) ==> s[i] in res
     ensures forall i :: 0 <= i < |res| ==> res[i] in s && f(res[i])
-=======
-  function method Filter<T>(s: seq<T>, f: T -> bool): seq<T>
-    ensures forall i :: 0 <= i < |s| && f(s[i]) ==> s[i] in Filter(s, f)
-    ensures forall i :: 0 <= i < |Filter(s,f)| ==> Filter(s,f)[i] in s
->>>>>>> 09a411ec
+    ensures |res| <= |s|
   {
     if |s| == 0 then []
     else if f(s[0]) then ([s[0]] + Filter(s[1..], f))
