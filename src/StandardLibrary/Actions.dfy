--- conflicted
+++ resolved
@@ -249,11 +249,7 @@
    * Given an input action which may fail and an input sequence, executes the
    * given action on each element of the sequence until either one succeeds or
    * all have failed. If one succeeds, this method returns immediately with
-<<<<<<< HEAD
-   * the successful attempts result. If all fails, this method returns a single
-=======
    * the successful attempt's result. If all fail, this method returns a single
->>>>>>> cc78b393
    * failure which aggregates all failures.
    */
   method ReduceToSuccess<A, B, E>(
