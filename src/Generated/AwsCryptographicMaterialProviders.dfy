--- conflicted
+++ resolved
@@ -50,7 +50,6 @@
         CreateRawAesKeyringInput,
         CreateMultiKeyringInput,
         CreateDefaultCryptographicMaterialsManagerInput,
-
         CreateMrkAwareStrictAwsKmsKeyringInput,
         CreateMrkAwareDiscoveryAwsKmsKeyringInput,
 		CreateStrictAwsKmsKeyringInput,
@@ -62,12 +61,10 @@
         GrantToken,
         GrantTokenList,
         IAwsCryptographicMaterialsProviderClient,
-<<<<<<< HEAD
         AesWrappingAlg,
-        CommitmentPolicy
-=======
-        AesWrappingAlg, CreateRawRsaKeyringInput, PaddingScheme
->>>>>>> f71a89fd
+        CommitmentPolicy,
+        CreateRawRsaKeyringInput,
+        PaddingScheme
 
     /////////////
     // kms.smithy
