--- conflicted
+++ resolved
@@ -16,35 +16,17 @@
     // load too much at once, making the verification unstable
     export
       provides UTF8, UInt, KMS, Wrappers,
-<<<<<<< HEAD
         IClientSupplier, IClientSupplier.GetClient,
-        IKeyring.OnDecrypt,
-        IKeyring.OnEncrypt,
-        ICryptographicMaterialsManager.GetEncryptionMaterials,
-        ICryptographicMaterialsManager.DecryptMaterials, 
-        IAwsCryptographicMaterialsProviderClient.CreateRawAesKeyring,
-        IAwsCryptographicMaterialsProviderClient.CreateDefaultCryptographicMaterialsManager,
-=======
-        IKeyring.OnDecrypt,
+        IKeyring.OnDecrypt,IKeyring.OnEncrypt,
         IKeyring.OnEncrypt,
         ICryptographicMaterialsManager.GetEncryptionMaterials,
         ICryptographicMaterialsManager.DecryptMaterials,
         IAwsCryptographicMaterialsProviderClient.CreateRawAesKeyring,
-        IAwsCryptographicMaterialsProviderClient.CreateDefaultCryptographicMaterialsManager,
-		IAwsCryptographicMaterialsProviderClient.CreateStrictAwsKmsKeyring,
+        IAwsCryptographicMaterialsProviderClient.CreateDefaultCryptographicMaterialsManager,IAwsCryptographicMaterialsProviderClient.CreateStrictAwsKmsKeyring,
         IAwsCryptographicMaterialsProviderClient.CreateAwsKmsDiscoveryKeyring,
->>>>>>> e93f6e9c
         IAwsCryptographicMaterialsProviderClient.CreateMrkAwareStrictAwsKmsKeyring,
         IAwsCryptographicMaterialsProviderClient.CreateMrkAwareDiscoveryAwsKmsKeyring,
         IAwsCryptographicMaterialsProviderClient.CreateMultiKeyring
-<<<<<<< HEAD
-      reveals AlgorithmSuiteId, EncryptedDataKey, EncryptedDataKeyList, IKeyring, GetEncryptionMaterialsInput, GetEncryptionMaterialsOutput,
-        DecryptMaterialsInput, DecryptMaterialsOutput, ICryptographicMaterialsManager, EncryptionContext, EncryptionMaterials, DecryptionMaterials,
-        OnEncryptInput, OnEncryptOutput, OnDecryptInput, OnDecryptOutput,
-        EncryptionMaterials.Valid, CreateRawAesKeyringInput, CreateMultiKeyringInput, CreateDefaultCryptographicMaterialsManagerInput,
-        CreateMrkAwareStrictAwsKmsKeyringInput, KmsKeyId, GrantToken, GrantTokenList,
-        IAwsCryptographicMaterialsProviderClient, AesWrappingAlg, IClientSupplier, GetClientInput
-=======
       reveals
         AlgorithmSuiteId,
         EncryptedDataKey,
@@ -77,8 +59,7 @@
         GrantToken,
         GrantTokenList,
         IAwsCryptographicMaterialsProviderClient,
-        AesWrappingAlg
->>>>>>> e93f6e9c
+        AesWrappingAlg, IClientSupplier, GetClientInput
 
     /////////////
     // kms.smithy
@@ -99,11 +80,6 @@
     datatype GetClientInput = GetClientInput(region: string)
 
     trait IClientSupplier {
-<<<<<<< HEAD
-        // TODO
-        method GetClient(input: GetClientInput) returns (res: Result<KMS.IKeyManagementServiceClient, string>)
-        // method GetClient(input: GetClientInput) returns (res: IKmsClient)
-=======
         // GetClient is a fallible operation, so it should return a Result<KMS.IKeyManagementServiceClient>,
         // but prior to Dafny 3.4 we can't use the client trait as a type parameter.
         // Until we adopt Dafny 3.4+, we mark the return type optional via `?`.
@@ -112,7 +88,6 @@
         //
         // TODO: replace `?` by wrapping client in Result once we've adopted Dafny 3.4+
         method GetClient(input: GetClientInput) returns (res: KMS.IKeyManagementServiceClient?)
->>>>>>> e93f6e9c
     }
 
     /////////////
