// Copyright Amazon.com Inc. or its affiliates. All Rights Reserved.
// SPDX-License-Identifier: Apache-2.0

include "../Util/UTF8.dfy"
include "../StandardLibrary/StandardLibrary.dfy"
include "../Generated/KeyManagementService.dfy"
include "./KeyManagementService.dfy"

module {:extern "Dafny.Aws.Crypto"} Aws.Crypto {
    import opened Wrappers
    import KMS = Com.Amazonaws.Kms
    import opened UInt = StandardLibrary.UInt
    import opened UTF8

    // TODO this is currently needed for proof stability reasons, otherwise any file that has a transitive dependency on this one tries to
    // load too much at once, making the verification unstable
    export
      provides UTF8, UInt, KMS, Wrappers,
        IClientSupplier,
        IClientSupplier.GetClient,
        IKeyring.OnDecrypt,
        IKeyring.OnEncrypt,
        ICryptographicMaterialsManager.GetEncryptionMaterials,
        ICryptographicMaterialsManager.DecryptMaterials,
        IAwsCryptographicMaterialsProviderClient.CreateRawAesKeyring,
        IAwsCryptographicMaterialsProviderClient.CreateDefaultCryptographicMaterialsManager,
        IAwsCryptographicMaterialsProviderClient.CreateStrictAwsKmsKeyring,
        IAwsCryptographicMaterialsProviderClient.CreateAwsKmsDiscoveryKeyring,
        IAwsCryptographicMaterialsProviderClient.CreateMrkAwareStrictAwsKmsKeyring,
        IAwsCryptographicMaterialsProviderClient.CreateMrkAwareDiscoveryAwsKmsKeyring,
        IAwsCryptographicMaterialsProviderClient.CreateMultiKeyring,
        IAwsCryptographicMaterialsProviderClient.CreateRawRsaKeyring,
<<<<<<< HEAD
        IAwsCryptographicMaterialsProviderClient.CreateDefaultClientSupplier,
        IAwsCryptographicMaterialsProviderClient.CreateMrkAwareStrictMultiKeyring,
        IAwsCryptographicMaterialsProviderClient.CreateMrkAwareDiscoveryMultiKeyring
=======
        AwsCryptographicMaterialProvidersClientException.message,
        AwsCryptographicMaterialProvidersClientException.WrapResultString,
        Need
>>>>>>> a1a8a3f5

      reveals
        AlgorithmSuiteId,
        EncryptedDataKey,
        EncryptedDataKeyList,
        IKeyring,
        GetEncryptionMaterialsInput,
        GetEncryptionMaterialsOutput,
        DecryptMaterialsInput,
        DecryptMaterialsOutput,
        ICryptographicMaterialsManager,
        EncryptionContext,
        EncryptionMaterials,
        DecryptionMaterials,
        OnEncryptInput,
        OnEncryptOutput,
        OnDecryptInput,
        OnDecryptOutput,
        EncryptionMaterials.Valid,
		    CreateStrictAwsKmsKeyringInput,
        CreateAwsKmsDiscoveryKeyringInput,
        CreateDefaultClientSupplierInput,
        CreateDefaultCryptographicMaterialsManagerInput,
        CreateMrkAwareDiscoveryAwsKmsKeyringInput,
        CreateMrkAwareStrictAwsKmsKeyringInput,
        CreateMultiKeyringInput,
        CreateRawAesKeyringInput,
        CreateMrkAwareStrictMultiKeyringInput,
        CreateMrkAwareDiscoveryMultiKeyringInput,
        DiscoveryFilter,
        AccountId,
        AccountIdList,
        KmsKeyId,
        GrantToken,
        GrantTokenList,
        IAwsCryptographicMaterialsProviderClient,
<<<<<<< HEAD
        IClientSupplier,
        GetClientInput,
=======
        IAwsCryptographicMaterialProvidersException,
        IAwsCryptographicMaterialProvidersException.GetMessage,
        AwsCryptographicMaterialProvidersClientException,
        AwsCryptographicMaterialProvidersClientException.GetMessage,
>>>>>>> a1a8a3f5
        AesWrappingAlg,
        CommitmentPolicy,
        CreateRawRsaKeyringInput,
        PaddingScheme,
        KmsKeyIdList,
        RegionList,
        Region

    /////////////
    // kms.smithy
    type KmsKeyId = string
    type KmsKeyIdList = seq<KmsKeyId>

    type GrantToken = string
    type GrantTokenList = seq<GrantToken>

    type Region = string
    type RegionList = seq<Region>

    type AccountId = string
    type AccountIdList = seq<AccountId>

    datatype DiscoveryFilter = DiscoveryFilter(accountIds: AccountIdList, partition: string)

    datatype GetClientInput = GetClientInput(region: string)

<<<<<<< HEAD
    trait {:termination false} IClientSupplier {
        // GetClient is a fallible operation, so it should return a Result<KMS.IKeyManagementServiceClient>,
        // but prior to Dafny 3.4 we can't use the client trait as a type parameter.
        // Until we adopt Dafny 3.4+, we mark the return type optional via `?`.
        // This forces consuming code/proofs to handle the failure case,
        // which in turn will ease the migration to a Result-wrapped client type.
        //
        // TODO: replace `?` by wrapping client in Result once we've adopted Dafny 3.4+
        method GetClient(input: GetClientInput) returns (res: KMS.IKeyManagementServiceClient?)
=======
    trait IClientSupplier {
        method GetClient(input: GetClientInput)
            returns (res: Result<KMS.IKeyManagementServiceClient, IAwsCryptographicMaterialProvidersException>)
>>>>>>> a1a8a3f5
    }

    datatype CreateDefaultClientSupplierInput = CreateDefaultClientSupplierInput()

    /////////////
    // structures.smithy
    // TODO: May eventually change this to strings, for now leaving as utf8 bytes for
    // compatibility with existing code.
    type EncryptionContext = map<ValidUTF8Bytes, ValidUTF8Bytes>

    datatype EncryptedDataKey = EncryptedDataKey(nameonly keyProviderId: ValidUTF8Bytes,
                                                 nameonly keyProviderInfo: seq<uint8>,
                                                 nameonly ciphertext: seq<uint8>)

    type EncryptedDataKeyList = seq<EncryptedDataKey>

    datatype EncryptionMaterials = EncryptionMaterials(nameonly algorithmSuiteId: AlgorithmSuiteId, // TODO update to algorithmSuite or update Smithy model (and elsewhere)
                                                       nameonly encryptionContext: EncryptionContext, // TODO should EC be an Option? (and elsewhere)
                                                       nameonly encryptedDataKeys: EncryptedDataKeyList, // TODO should this be an Option? (and elsewhere)
                                                       nameonly plaintextDataKey: Option<seq<uint8>>,
                                                       nameonly signingKey: Option<seq<uint8>>)
    {
        predicate Valid() {
            true
        }
    }

    datatype DecryptionMaterials = DecryptionMaterials(nameonly algorithmSuiteId: AlgorithmSuiteId,
                                                       nameonly encryptionContext: EncryptionContext,
                                                       nameonly plaintextDataKey: Option<seq<uint8>>,
                                                       nameonly verificationKey: Option<seq<uint8>>)
    {
        predicate Valid() {
            true
        }
    }

    ///////////////////////
    // crypto-config.smithy
    datatype CommitmentPolicy =
        FORBID_ENCRYPT_ALLOW_DECRYPT |
        REQUIRE_ENCRYPT_ALLOW_DECRYPT |
        REQUIRE_ENCRYPT_REQUIRE_DECRYPT

    datatype AesWrappingAlg =
      ALG_AES128_GCM_IV12_TAG16 |
      ALG_AES192_GCM_IV12_TAG16 |
      ALG_AES256_GCM_IV12_TAG16

    datatype AlgorithmSuiteId =
        ALG_AES_128_GCM_IV12_TAG16_NO_KDF |
        ALG_AES_192_GCM_IV12_TAG16_NO_KDF |
        ALG_AES_256_GCM_IV12_TAG16_NO_KDF |
        ALG_AES_128_GCM_IV12_TAG16_HKDF_SHA256 |
        ALG_AES_192_GCM_IV12_TAG16_HKDF_SHA256 |
        ALG_AES_256_GCM_IV12_TAG16_HKDF_SHA256 |
        ALG_AES_128_GCM_IV12_TAG16_HKDF_SHA256_ECDSA_P256 |
        ALG_AES_192_GCM_IV12_TAG16_HKDF_SHA384_ECDSA_P384 |
        ALG_AES_256_GCM_IV12_TAG16_HKDF_SHA384_ECDSA_P384 |
        ALG_AES_256_GCM_HKDF_SHA512_COMMIT_KEY |
        ALG_AES_256_GCM_HKDF_SHA512_COMMIT_KEY_ECDSA_P384

    datatype PaddingScheme =
        PKCS1 |
        OAEP_SHA1_MGF1 |
        OAEP_SHA256_MGF1 |
        OAEP_SHA384_MGF1 |
        OAEP_SHA512_MGF1

    //////////////////
    // keyrings.smithy

    datatype OnEncryptInput = OnEncryptInput(nameonly materials: EncryptionMaterials)

    datatype OnEncryptOutput = OnEncryptOutput(nameonly materials: EncryptionMaterials)
    datatype OnDecryptInput = OnDecryptInput(nameonly materials: DecryptionMaterials,
                                             nameonly encryptedDataKeys: EncryptedDataKeyList)

    datatype OnDecryptOutput = OnDecryptOutput(nameonly materials: DecryptionMaterials)

    trait {:termination false} IKeyring {
        method OnEncrypt(input: OnEncryptInput)
            returns (res: Result<OnEncryptOutput, IAwsCryptographicMaterialProvidersException>)
        method OnDecrypt(input: OnDecryptInput)
            returns (res: Result<OnDecryptOutput, IAwsCryptographicMaterialProvidersException>)
    }

    /////////////////
    // caching.smithy
    datatype CacheUsageMetadata = CacheUsageMetadata(
        messageUsage: int64,
        byteUsage: int64
    )

    datatype EncryptEntry = EncryptEntry(
        identifier: seq<uint8>,
        encryptionMaterials: EncryptionMaterials,
        creationTime: int64,
        expiryTime: int64,
        usageMetadata: CacheUsageMetadata
    )

    datatype DecryptEntry = DecryptEntry(
        identifier: seq<uint8>,
        decryptionMaterials: DecryptionMaterials,
        creationTime: int64,
        expiryTime: int64,
        usageMetadata: CacheUsageMetadata
    )

    datatype PutEntryForEncryptInput = PutEntryForEncryptInput(
        identifier: seq<uint8>,
        encryptionMaterials: EncryptionMaterials,
        usageMetadata: CacheUsageMetadata
    )

    datatype PutEntryForEncryptOutput = PutEntryForEncryptOutput() // empty for now

    datatype GetEntryForEncryptInput = GetEntryForEncryptInput(identifier: seq<uint8>)

    datatype GetEntryForEncryptOutput = GetEntryForEncryptOutput(cacheEntry: EncryptEntry)

    datatype PutEntryForDecryptInput = PutEntryForDecryptInput(
        identifier: seq<uint8>,
        decryptionMaterials: DecryptionMaterials
    )

    datatype PutEntryForDecryptOutput = PutEntryForDecryptOutput() // empty for now

    datatype GetEntryForDecryptInput = GetEntryForDecryptInput(identifier: seq<uint8>)

    datatype GetEntryForDecryptOutput = GetEntryForDecryptOutput(cacheEntry: DecryptEntry)

    datatype DeleteEntryInput = DeleteEntryInput(identifier: seq<uint8>)

    datatype DeleteEntryOutput = DeleteEntryOutput() // empty for now

    trait ICryptoMaterialsCache {
        method PutEntryForEncrypt(input: PutEntryForEncryptInput)
            returns (res: Result<PutEntryForEncryptOutput, IAwsCryptographicMaterialProvidersException>)
        method GetEntryForEncrypt(input: GetEntryForEncryptInput)
            returns (res: Result<GetEntryForEncryptOutput, IAwsCryptographicMaterialProvidersException>)

        method PutEntryForDecrypt(input: PutEntryForDecryptInput)
            returns (res: Result<PutEntryForDecryptOutput, IAwsCryptographicMaterialProvidersException>)
        method GetEntryForDecrypt(input: GetEntryForDecryptInput)
            returns (res: Result<GetEntryForDecryptOutput, IAwsCryptographicMaterialProvidersException>)

        method DeleteEntry(input: DeleteEntryInput)
            returns (res: Result<DeleteEntryOutput, IAwsCryptographicMaterialProvidersException>)
    }

    //////////////
    // cmms.smithy
    datatype GetEncryptionMaterialsInput = GetEncryptionMaterialsInput(
        nameonly encryptionContext: EncryptionContext,
        nameonly commitmentPolicy: CommitmentPolicy,
        nameonly algorithmSuiteId: Option<AlgorithmSuiteId>,
        nameonly maxPlaintextLength: Option<int64>
    )

    datatype GetEncryptionMaterialsOutput = GetEncryptionMaterialsOutput(
        nameonly encryptionMaterials: EncryptionMaterials
    )

    datatype DecryptMaterialsInput = DecryptMaterialsInput(
        nameonly algorithmSuiteId: AlgorithmSuiteId,
        nameonly commitmentPolicy: CommitmentPolicy,
        nameonly encryptedDataKeys: EncryptedDataKeyList,
        nameonly encryptionContext: EncryptionContext
    )

    datatype DecryptMaterialsOutput = DecryptMaterialsOutput(
        nameonly decryptionMaterials: DecryptionMaterials
    )

    trait {:termination false} ICryptographicMaterialsManager {
        method GetEncryptionMaterials(input: GetEncryptionMaterialsInput)
            returns (res: Result<GetEncryptionMaterialsOutput, IAwsCryptographicMaterialProvidersException>)
        method DecryptMaterials(input: DecryptMaterialsInput)
            returns (res: Result<DecryptMaterialsOutput, IAwsCryptographicMaterialProvidersException>)
    }

    // Keyring creation input structures

    // KMS
    datatype CreateStrictAwsKmsKeyringInput = CreateStrictAwsKmsKeyringInput(
        nameonly kmsKeyId: KmsKeyId,
        nameonly kmsClient: KMS.IKeyManagementServiceClient,
        nameonly grantTokens: Option<GrantTokenList>
	)

    // KMS - Discovery
    datatype CreateAwsKmsDiscoveryKeyringInput = CreateAwsKmsDiscoveryKeyringInput(
        nameonly kmsClient: KMS.IKeyManagementServiceClient,
        nameonly discoveryFilter: Option<DiscoveryFilter>,
        grantTokens: Option<GrantTokenList>
    )

    // KMS - MRK Aware, Strict
    datatype CreateMrkAwareStrictAwsKmsKeyringInput = CreateMrkAwareStrictAwsKmsKeyringInput(
        nameonly kmsKeyId: KmsKeyId,
        nameonly kmsClient: KMS.IKeyManagementServiceClient,
        nameonly grantTokens: Option<GrantTokenList>
    )

    datatype CreateMrkAwareStrictMultiKeyringInput = CreateMrkAwareStrictMultiKeyringInput(
        nameonly generator: Option<KmsKeyId>,
        nameonly kmsKeyIds: Option<KmsKeyIdList>,
        nameonly grantTokens: Option<GrantTokenList>,
        nameonly clientSupplier: IClientSupplier?
    )

    // KMS - MRK Aware, Discovery
    datatype CreateMrkAwareDiscoveryAwsKmsKeyringInput = CreateMrkAwareDiscoveryAwsKmsKeyringInput(
        nameonly kmsClient: KMS.IKeyManagementServiceClient,
        nameonly discoveryFilter: Option<DiscoveryFilter>,
        nameonly grantTokens: Option<GrantTokenList>,
        nameonly region: string
    )

    datatype CreateMrkAwareDiscoveryMultiKeyringInput = CreateMrkAwareDiscoveryMultiKeyringInput(
        nameonly regions: RegionList,
        nameonly discoveryFilter: Option<DiscoveryFilter>,
        nameonly grantTokens: Option<GrantTokenList>,
        nameonly clientSupplier: IClientSupplier?
    )

    // Multi
    datatype CreateMultiKeyringInput = CreateMultiKeyringInput(
        nameonly generator: IKeyring?,
        nameonly childKeyrings: seq<IKeyring>
    )

    // Raw Keyrings
    datatype CreateRawAesKeyringInput = CreateRawAesKeyringInput(
        nameonly keyNamespace: string,
        nameonly keyName: string,
        nameonly wrappingKey: seq<uint8>,
        // TODO update spec with wrappingAlg input to Raw AES Keyring init
        nameonly wrappingAlg: AesWrappingAlg
    )

    datatype CreateRawRsaKeyringInput = CreateRawRsaKeyringInput(
        nameonly keyNamespace: string,
        nameonly keyName: string,
        nameonly paddingScheme: PaddingScheme,
        nameonly publicKey: Option<seq<uint8>>,
        nameonly privateKey: Option<seq<uint8>>
    )

    // CMM Creation input structures

    datatype CreateDefaultCryptographicMaterialsManagerInput = CreateDefaultCryptographicMaterialsManagerInput(
        nameonly keyring: IKeyring
    )

    datatype CreateCachingCryptographicMaterialsManagerInput = CreateCachingCryptographicMaterialsManagerInput(
        nameonly cache: ICryptoMaterialsCache,
        nameonly cacheLimitTtl: int32,
        nameonly keyring: IKeyring?,
        nameonly materialsManager: ICryptographicMaterialsManager?,
        nameonly partitionId: Option<string>,
        nameonly limitBytes: Option<int64>,
        nameonly limitMessages: Option<int64>
    )

    // Caching creation structures
    datatype CreateLocalCryptoMaterialsCacheInput = CreateLocalCryptoMaterialsCacheInput(
        nameonly entryCapacity: int32,
        nameonly entryPruningTailSize: Option<int32>
    )

    // TODO: Add in Create methods once new Keyrings/CMMs are ready
    trait {:termination false} IAwsCryptographicMaterialsProviderClient {

        // Keyrings
<<<<<<< HEAD
        method CreateStrictAwsKmsKeyring(input: CreateStrictAwsKmsKeyringInput) returns (res: IKeyring)
        method CreateAwsKmsDiscoveryKeyring(input: CreateAwsKmsDiscoveryKeyringInput) returns (res: IKeyring)
        method CreateMrkAwareStrictAwsKmsKeyring(input: CreateMrkAwareStrictAwsKmsKeyringInput) returns (res: IKeyring)
        method CreateMrkAwareStrictMultiKeyring(input: CreateMrkAwareStrictMultiKeyringInput) returns (res: IKeyring?)
        method CreateMrkAwareDiscoveryAwsKmsKeyring(input: CreateMrkAwareDiscoveryAwsKmsKeyringInput) returns (res: IKeyring)
        method CreateMrkAwareDiscoveryMultiKeyring(input: CreateMrkAwareDiscoveryMultiKeyringInput) returns (res: IKeyring?)
        method CreateMultiKeyring(input: CreateMultiKeyringInput) returns (res: IKeyring?)
        method CreateRawAesKeyring(input: CreateRawAesKeyringInput) returns (res: IKeyring)
        method CreateRawRsaKeyring(input: CreateRawRsaKeyringInput) returns (res: IKeyring?)
=======
        method CreateStrictAwsKmsKeyring(input: CreateStrictAwsKmsKeyringInput)
            returns (res: Result<IKeyring, IAwsCryptographicMaterialProvidersException>)
        method CreateAwsKmsDiscoveryKeyring(input: CreateAwsKmsDiscoveryKeyringInput)
            returns (res: Result<IKeyring, IAwsCryptographicMaterialProvidersException>)
        method CreateMrkAwareStrictAwsKmsKeyring(input: CreateMrkAwareStrictAwsKmsKeyringInput)
            returns (res: Result<IKeyring, IAwsCryptographicMaterialProvidersException>)
        // method CreateMrkAwareStrictMultiKeyring(input: CreateMrkAwareStrictMultiKeyringInput)
        //     returns (res: Result<IKeyring, IAwsCryptographicMaterialProvidersException>)
        method CreateMrkAwareDiscoveryAwsKmsKeyring(input: CreateMrkAwareDiscoveryAwsKmsKeyringInput)
            returns (res: Result<IKeyring, IAwsCryptographicMaterialProvidersException>)
        // method CreateMrkAwareDiscoveryMultiKeyring(input: CreateMrkAwareDiscoveryMultiKeyringInput)
        //     returns (res: Result<IKeyring, IAwsCryptographicMaterialProvidersException>)
        method CreateMultiKeyring(input: CreateMultiKeyringInput)
            returns (res: Result<IKeyring, IAwsCryptographicMaterialProvidersException>)
        method CreateRawAesKeyring(input: CreateRawAesKeyringInput)
            returns (res: Result<IKeyring, IAwsCryptographicMaterialProvidersException>)
        method CreateRawRsaKeyring(input: CreateRawRsaKeyringInput)
            returns (res: Result<IKeyring, IAwsCryptographicMaterialProvidersException>)
>>>>>>> a1a8a3f5

        // CMMs
        method CreateDefaultCryptographicMaterialsManager(input: CreateDefaultCryptographicMaterialsManagerInput)
            returns (res: Result<ICryptographicMaterialsManager, IAwsCryptographicMaterialProvidersException>)
        // method CreateCachingCryptographicMaterialsManager(input: CreateCachingCryptographicMaterialsManagerInput)
        //     returns (res: Result<ICryptographicMaterialsManager, IAwsCryptographicMaterialProvidersException>)

        // Caches
<<<<<<< HEAD
        // method CreateLocalCryptoMaterialsCache(input: CreateLocalCryptoMaterialsCacheInput) returns (res: ICryptoMaterialsCache)

        // Client Supplier
        method CreateDefaultClientSupplier(input: CreateDefaultClientSupplierInput) returns (res: IClientSupplier)
=======
        // method CreateLocalCryptoMaterialsCache(input: CreateLocalCryptoMaterialsCacheInput)
        //     returns (res: Result<ICryptoMaterialsCache, IAwsCryptographicMaterialProvidersException>)
    }

    trait IAwsCryptographicMaterialProvidersException {
        function method GetMessage(): (message: string)
            reads this
    }

    class AwsCryptographicMaterialProvidersClientException extends IAwsCryptographicMaterialProvidersException {
        var message: string

        constructor (message: string) {
            this.message := message;
        }

        function method GetMessage(): (message: string)
            reads this
        {
            this.message
        }

        static method WrapResultString<T>(result: Result<T, string>)
            returns (wrapped: Result<T, IAwsCryptographicMaterialProvidersException>)
            ensures result.Success? ==>
                && wrapped.Success?
                && wrapped.value == result.value
            ensures result.Failure? ==>
                && wrapped.Failure?
        {
            match result {
                case Success(value) => return Result.Success(value);
                case Failure(error) =>
                    var wrappedError := new AwsCryptographicMaterialProvidersClientException(error);
                    return Result.Failure(wrappedError);
            }
        }
    }

    // A helper method to ensure a requirement is true at runtime.
    // If the requirement is false, the returned result contains a generic exception that wraps the provided message.
    // :- Need(5 == |mySet|, "The set MUST have 5 elements.")
    //
    // This is like `Wrappers.Need<E>`, except:
    //
    //   - `E` is specialized to be IAwsCryptographicMaterialProvidersException,
    //     and the error string is wrapped in a class implementing that trait
    //   - it's a `method` and not a `function method`, because we must instantiate a `new`
    //     error object and that is not permitted in ghost contexts
    method Need(condition: bool, error: string)
        returns (result: Outcome<IAwsCryptographicMaterialProvidersException>)
        ensures condition <==> result.Pass?
    {
        if condition {
            return Pass;
        } else {
            var exception := new AwsCryptographicMaterialProvidersClientException(error);
            return Fail(exception);
        }
>>>>>>> a1a8a3f5
    }
}<|MERGE_RESOLUTION|>--- conflicted
+++ resolved
@@ -30,15 +30,13 @@
         IAwsCryptographicMaterialsProviderClient.CreateMrkAwareDiscoveryAwsKmsKeyring,
         IAwsCryptographicMaterialsProviderClient.CreateMultiKeyring,
         IAwsCryptographicMaterialsProviderClient.CreateRawRsaKeyring,
-<<<<<<< HEAD
         IAwsCryptographicMaterialsProviderClient.CreateDefaultClientSupplier,
         IAwsCryptographicMaterialsProviderClient.CreateMrkAwareStrictMultiKeyring,
-        IAwsCryptographicMaterialsProviderClient.CreateMrkAwareDiscoveryMultiKeyring
-=======
+        IAwsCryptographicMaterialsProviderClient.CreateMrkAwareDiscoveryMultiKeyring,
         AwsCryptographicMaterialProvidersClientException.message,
         AwsCryptographicMaterialProvidersClientException.WrapResultString,
+        AwsCryptographicMaterialProvidersClientException.WrapOutcomeString,
         Need
->>>>>>> a1a8a3f5
 
       reveals
         AlgorithmSuiteId,
@@ -75,15 +73,12 @@
         GrantToken,
         GrantTokenList,
         IAwsCryptographicMaterialsProviderClient,
-<<<<<<< HEAD
         IClientSupplier,
         GetClientInput,
-=======
         IAwsCryptographicMaterialProvidersException,
         IAwsCryptographicMaterialProvidersException.GetMessage,
         AwsCryptographicMaterialProvidersClientException,
         AwsCryptographicMaterialProvidersClientException.GetMessage,
->>>>>>> a1a8a3f5
         AesWrappingAlg,
         CommitmentPolicy,
         CreateRawRsaKeyringInput,
@@ -110,21 +105,9 @@
 
     datatype GetClientInput = GetClientInput(region: string)
 
-<<<<<<< HEAD
     trait {:termination false} IClientSupplier {
-        // GetClient is a fallible operation, so it should return a Result<KMS.IKeyManagementServiceClient>,
-        // but prior to Dafny 3.4 we can't use the client trait as a type parameter.
-        // Until we adopt Dafny 3.4+, we mark the return type optional via `?`.
-        // This forces consuming code/proofs to handle the failure case,
-        // which in turn will ease the migration to a Result-wrapped client type.
-        //
-        // TODO: replace `?` by wrapping client in Result once we've adopted Dafny 3.4+
-        method GetClient(input: GetClientInput) returns (res: KMS.IKeyManagementServiceClient?)
-=======
-    trait IClientSupplier {
         method GetClient(input: GetClientInput)
             returns (res: Result<KMS.IKeyManagementServiceClient, IAwsCryptographicMaterialProvidersException>)
->>>>>>> a1a8a3f5
     }
 
     datatype CreateDefaultClientSupplierInput = CreateDefaultClientSupplierInput()
@@ -402,36 +385,24 @@
     trait {:termination false} IAwsCryptographicMaterialsProviderClient {
 
         // Keyrings
-<<<<<<< HEAD
-        method CreateStrictAwsKmsKeyring(input: CreateStrictAwsKmsKeyringInput) returns (res: IKeyring)
-        method CreateAwsKmsDiscoveryKeyring(input: CreateAwsKmsDiscoveryKeyringInput) returns (res: IKeyring)
-        method CreateMrkAwareStrictAwsKmsKeyring(input: CreateMrkAwareStrictAwsKmsKeyringInput) returns (res: IKeyring)
-        method CreateMrkAwareStrictMultiKeyring(input: CreateMrkAwareStrictMultiKeyringInput) returns (res: IKeyring?)
-        method CreateMrkAwareDiscoveryAwsKmsKeyring(input: CreateMrkAwareDiscoveryAwsKmsKeyringInput) returns (res: IKeyring)
-        method CreateMrkAwareDiscoveryMultiKeyring(input: CreateMrkAwareDiscoveryMultiKeyringInput) returns (res: IKeyring?)
-        method CreateMultiKeyring(input: CreateMultiKeyringInput) returns (res: IKeyring?)
-        method CreateRawAesKeyring(input: CreateRawAesKeyringInput) returns (res: IKeyring)
-        method CreateRawRsaKeyring(input: CreateRawRsaKeyringInput) returns (res: IKeyring?)
-=======
         method CreateStrictAwsKmsKeyring(input: CreateStrictAwsKmsKeyringInput)
             returns (res: Result<IKeyring, IAwsCryptographicMaterialProvidersException>)
         method CreateAwsKmsDiscoveryKeyring(input: CreateAwsKmsDiscoveryKeyringInput)
             returns (res: Result<IKeyring, IAwsCryptographicMaterialProvidersException>)
         method CreateMrkAwareStrictAwsKmsKeyring(input: CreateMrkAwareStrictAwsKmsKeyringInput)
             returns (res: Result<IKeyring, IAwsCryptographicMaterialProvidersException>)
-        // method CreateMrkAwareStrictMultiKeyring(input: CreateMrkAwareStrictMultiKeyringInput)
-        //     returns (res: Result<IKeyring, IAwsCryptographicMaterialProvidersException>)
+        method CreateMrkAwareStrictMultiKeyring(input: CreateMrkAwareStrictMultiKeyringInput)
+            returns (res: Result<IKeyring, IAwsCryptographicMaterialProvidersException>)
         method CreateMrkAwareDiscoveryAwsKmsKeyring(input: CreateMrkAwareDiscoveryAwsKmsKeyringInput)
             returns (res: Result<IKeyring, IAwsCryptographicMaterialProvidersException>)
-        // method CreateMrkAwareDiscoveryMultiKeyring(input: CreateMrkAwareDiscoveryMultiKeyringInput)
-        //     returns (res: Result<IKeyring, IAwsCryptographicMaterialProvidersException>)
+        method CreateMrkAwareDiscoveryMultiKeyring(input: CreateMrkAwareDiscoveryMultiKeyringInput)
+            returns (res: Result<IKeyring, IAwsCryptographicMaterialProvidersException>)
         method CreateMultiKeyring(input: CreateMultiKeyringInput)
             returns (res: Result<IKeyring, IAwsCryptographicMaterialProvidersException>)
         method CreateRawAesKeyring(input: CreateRawAesKeyringInput)
             returns (res: Result<IKeyring, IAwsCryptographicMaterialProvidersException>)
         method CreateRawRsaKeyring(input: CreateRawRsaKeyringInput)
             returns (res: Result<IKeyring, IAwsCryptographicMaterialProvidersException>)
->>>>>>> a1a8a3f5
 
         // CMMs
         method CreateDefaultCryptographicMaterialsManager(input: CreateDefaultCryptographicMaterialsManagerInput)
@@ -439,13 +410,10 @@
         // method CreateCachingCryptographicMaterialsManager(input: CreateCachingCryptographicMaterialsManagerInput)
         //     returns (res: Result<ICryptographicMaterialsManager, IAwsCryptographicMaterialProvidersException>)
 
+        // Client Supplier
+        method CreateDefaultClientSupplier(input: CreateDefaultClientSupplierInput) returns (res: IClientSupplier)        
+
         // Caches
-<<<<<<< HEAD
-        // method CreateLocalCryptoMaterialsCache(input: CreateLocalCryptoMaterialsCacheInput) returns (res: ICryptoMaterialsCache)
-
-        // Client Supplier
-        method CreateDefaultClientSupplier(input: CreateDefaultClientSupplierInput) returns (res: IClientSupplier)
-=======
         // method CreateLocalCryptoMaterialsCache(input: CreateLocalCryptoMaterialsCacheInput)
         //     returns (res: Result<ICryptoMaterialsCache, IAwsCryptographicMaterialProvidersException>)
     }
@@ -482,6 +450,18 @@
                     var wrappedError := new AwsCryptographicMaterialProvidersClientException(error);
                     return Result.Failure(wrappedError);
             }
+        }
+
+        static method WrapOutcomeString(outcome: Outcome<string>)
+          returns (wrapped: Outcome<IAwsCryptographicMaterialProvidersException>)
+          ensures outcome.Fail? ==> && wrapped.Fail?
+        {
+          match outcome {
+            case Pass => return Pass;
+            case Fail(error) =>
+              var wrappedError := new AwsCryptographicMaterialProvidersClientException(error);
+              return Outcome.Fail(wrappedError);
+          }
         }
     }
 
@@ -505,6 +485,5 @@
             var exception := new AwsCryptographicMaterialProvidersClientException(error);
             return Fail(exception);
         }
->>>>>>> a1a8a3f5
     }
 }