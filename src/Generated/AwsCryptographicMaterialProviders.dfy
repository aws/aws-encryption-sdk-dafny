--- conflicted
+++ resolved
@@ -15,23 +15,6 @@
     // TODO this is currently needed for proof stability reasons, otherwise any file that has a transitive dependency on this one tries to
     // load too much at once, making the verification unstable
     export
-<<<<<<< HEAD
-      provides UTF8, UInt, KMS, Wrappers, IKeyring.OnDecrypt,
-        ICryptographicMaterialsManager.GetEncryptionMaterials, ICryptographicMaterialsManager.DecryptMaterials, IKeyring.OnEncrypt,
-        IAwsCryptographicMaterialsProviderClient.CreateRawAesKeyring,
-        IAwsCryptographicMaterialsProviderClient.CreateDefaultCryptographicMaterialsManager,
-        IAwsCryptographicMaterialsProviderClient.CreateMrkAwareStrictAwsKmsKeyring,
-        IAwsCryptographicMaterialsProviderClient.CreateMultiKeyring,
-        IAwsCryptographicMaterialsProviderClient.CreateRawRsaKeyring
-
-      reveals AlgorithmSuiteId, EncryptedDataKey, EncryptedDataKeyList, IKeyring, GetEncryptionMaterialsInput, GetEncryptionMaterialsOutput,
-        DecryptMaterialsInput, DecryptMaterialsOutput, ICryptographicMaterialsManager, EncryptionContext, EncryptionMaterials, DecryptionMaterials,
-        OnEncryptInput, OnEncryptOutput, OnDecryptInput, OnDecryptOutput,
-        EncryptionMaterials.Valid, CreateRawAesKeyringInput, CreateMultiKeyringInput, CreateDefaultCryptographicMaterialsManagerInput,
-
-        CreateMrkAwareStrictAwsKmsKeyringInput, KmsKeyId, GrantToken, GrantTokenList,
-        IAwsCryptographicMaterialsProviderClient, AesWrappingAlg, CreateRawRsaKeyringInput, PaddingScheme
-=======
       provides UTF8, UInt, KMS, Wrappers,
         IKeyring.OnDecrypt,
         IKeyring.OnEncrypt,
@@ -43,7 +26,9 @@
         IAwsCryptographicMaterialsProviderClient.CreateAwsKmsDiscoveryKeyring,
         IAwsCryptographicMaterialsProviderClient.CreateMrkAwareStrictAwsKmsKeyring,
         IAwsCryptographicMaterialsProviderClient.CreateMrkAwareDiscoveryAwsKmsKeyring,
-        IAwsCryptographicMaterialsProviderClient.CreateMultiKeyring
+        IAwsCryptographicMaterialsProviderClient.CreateMultiKeyring,
+        IAwsCryptographicMaterialsProviderClient.CreateRawRsaKeyring
+
       reveals
         AlgorithmSuiteId,
         EncryptedDataKey,
@@ -65,6 +50,7 @@
         CreateRawAesKeyringInput,
         CreateMultiKeyringInput,
         CreateDefaultCryptographicMaterialsManagerInput,
+
         CreateMrkAwareStrictAwsKmsKeyringInput,
         CreateMrkAwareDiscoveryAwsKmsKeyringInput,
 		CreateStrictAwsKmsKeyringInput,
@@ -76,8 +62,7 @@
         GrantToken,
         GrantTokenList,
         IAwsCryptographicMaterialsProviderClient,
-        AesWrappingAlg
->>>>>>> e93f6e9c
+        AesWrappingAlg, CreateRawRsaKeyringInput, PaddingScheme
 
     /////////////
     // kms.smithy
@@ -130,7 +115,7 @@
             true
         }
     }
-    
+
     datatype DecryptionMaterials = DecryptionMaterials(nameonly algorithmSuiteId: AlgorithmSuiteId,
                                                        nameonly encryptionContext: EncryptionContext,
                                                        nameonly plaintextDataKey: Option<seq<uint8>>,
