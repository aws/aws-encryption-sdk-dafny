// Copyright Amazon.com Inc. or its affiliates. All Rights Reserved.
// SPDX-License-Identifier: Apache-2.0

include "../Util/UTF8.dfy"
include "../StandardLibrary/StandardLibrary.dfy"
include "../Generated/KeyManagementService.dfy"
include "./KeyManagementService.dfy"

module {:extern "Dafny.Aws.Crypto"} Aws.Crypto {
    import opened Wrappers
    import KMS = Com.Amazonaws.Kms
    import opened UInt = StandardLibrary.UInt
    import opened UTF8

    // TODO this is currently needed for proof stability reasons, otherwise any file that has a transitive dependency on this one tries to
    // load too much at once, making the verification unstable
    export
      provides UTF8, UInt, KMS, Wrappers,
        IClientSupplier, IClientSupplier.GetClient,
        IKeyring.OnDecrypt,IKeyring.OnEncrypt,
        IKeyring.OnEncrypt,
        ICryptographicMaterialsManager.GetEncryptionMaterials,
        ICryptographicMaterialsManager.DecryptMaterials,
        IAwsCryptographicMaterialsProviderClient.CreateRawAesKeyring,
        IAwsCryptographicMaterialsProviderClient.CreateDefaultCryptographicMaterialsManager,IAwsCryptographicMaterialsProviderClient.CreateStrictAwsKmsKeyring,
        IAwsCryptographicMaterialsProviderClient.CreateAwsKmsDiscoveryKeyring,
        IAwsCryptographicMaterialsProviderClient.CreateMrkAwareStrictAwsKmsKeyring,
        IAwsCryptographicMaterialsProviderClient.CreateMrkAwareDiscoveryAwsKmsKeyring,
        IAwsCryptographicMaterialsProviderClient.CreateMultiKeyring,
        IAwsCryptographicMaterialsProviderClient.CreateRawRsaKeyring

      reveals
        AlgorithmSuiteId,
        EncryptedDataKey,
        EncryptedDataKeyList,
        IKeyring,
        GetEncryptionMaterialsInput,
        GetEncryptionMaterialsOutput,
        DecryptMaterialsInput,
        DecryptMaterialsOutput,
        ICryptographicMaterialsManager,
        EncryptionContext,
        EncryptionMaterials,
        DecryptionMaterials,
        OnEncryptInput,
        OnEncryptOutput,
        OnDecryptInput,
        OnDecryptOutput,
        EncryptionMaterials.Valid,
        CreateRawAesKeyringInput,
        CreateMultiKeyringInput,
        CreateDefaultCryptographicMaterialsManagerInput,
        CreateMrkAwareStrictAwsKmsKeyringInput,
        CreateMrkAwareDiscoveryAwsKmsKeyringInput,
		CreateStrictAwsKmsKeyringInput,
        CreateAwsKmsDiscoveryKeyringInput,
        DiscoveryFilter,
        AccountId,
        AccountIdList,
        KmsKeyId,
        GrantToken,
        GrantTokenList,
        IAwsCryptographicMaterialsProviderClient,
<<<<<<< HEAD
        AesWrappingAlg, IClientSupplier, GetClientInput
=======
        AesWrappingAlg,
        CommitmentPolicy,
        CreateRawRsaKeyringInput,
        PaddingScheme
>>>>>>> d53152b1

    /////////////
    // kms.smithy
    type KmsKeyId = string
    type KmsKeyIdList = seq<KmsKeyId>

    type GrantToken = string
    type GrantTokenList = seq<GrantToken>

    type Region = string
    type RegionList = seq<Region>

    type AccountId = string
    type AccountIdList = seq<AccountId>

    datatype DiscoveryFilter = DiscoveryFilter(accountIds: AccountIdList, partition: string)

    datatype GetClientInput = GetClientInput(region: string)

    trait IClientSupplier {
        // GetClient is a fallible operation, so it should return a Result<KMS.IKeyManagementServiceClient>,
        // but prior to Dafny 3.4 we can't use the client trait as a type parameter.
        // Until we adopt Dafny 3.4+, we mark the return type optional via `?`.
        // This forces consuming code/proofs to handle the failure case,
        // which in turn will ease the migration to a Result-wrapped client type.
        //
        // TODO: replace `?` by wrapping client in Result once we've adopted Dafny 3.4+
        method GetClient(input: GetClientInput) returns (res: KMS.IKeyManagementServiceClient?)
    }

    /////////////
    // structures.smithy
    // TODO: May eventually change this to strings, for now leaving as utf8 bytes for
    // compatibility with existing code.
    type EncryptionContext = map<ValidUTF8Bytes, ValidUTF8Bytes>

    datatype EncryptedDataKey = EncryptedDataKey(nameonly keyProviderId: ValidUTF8Bytes,
                                                 nameonly keyProviderInfo: seq<uint8>,
                                                 nameonly ciphertext: seq<uint8>)

    type EncryptedDataKeyList = seq<EncryptedDataKey>

    datatype EncryptionMaterials = EncryptionMaterials(nameonly algorithmSuiteId: AlgorithmSuiteId, // TODO update to algorithmSuite or update Smithy model (and elsewhere)
                                                       nameonly encryptionContext: EncryptionContext, // TODO should EC be an Option? (and elsewhere)
                                                       nameonly encryptedDataKeys: EncryptedDataKeyList, // TODO should this be an Option? (and elsewhere)
                                                       nameonly plaintextDataKey: Option<seq<uint8>>,
                                                       nameonly signingKey: Option<seq<uint8>>)
    {
        predicate Valid() {
            true
        }
    }

    datatype DecryptionMaterials = DecryptionMaterials(nameonly algorithmSuiteId: AlgorithmSuiteId,
                                                       nameonly encryptionContext: EncryptionContext,
                                                       nameonly plaintextDataKey: Option<seq<uint8>>,
                                                       nameonly verificationKey: Option<seq<uint8>>)
    {
        predicate Valid() {
            true
        }
    }

    ///////////////////////
    // crypto-config.smithy
    datatype CommitmentPolicy =
        FORBID_ENCRYPT_FORBID_DECRYPT |
        REQUIRE_ENCRYPT_ALLOW_DECRYPT |
        REQUIRE_ENCRYPT_REQUIRE_DECRYPT

    datatype AesWrappingAlg =
      ALG_AES128_GCM_IV12_TAG16 |
      ALG_AES192_GCM_IV12_TAG16 |
      ALG_AES256_GCM_IV12_TAG16

    datatype AlgorithmSuiteId =
        ALG_AES_128_GCM_IV12_TAG16_NO_KDF |
        ALG_AES_192_GCM_IV12_TAG16_NO_KDF |
        ALG_AES_256_GCM_IV12_TAG16_NO_KDF |
        ALG_AES_128_GCM_IV12_TAG16_HKDF_SHA256 |
        ALG_AES_192_GCM_IV12_TAG16_HKDF_SHA256 |
        ALG_AES_256_GCM_IV12_TAG16_HKDF_SHA256 |
        ALG_AES_128_GCM_IV12_TAG16_HKDF_SHA256_ECDSA_P256 |
        ALG_AES_192_GCM_IV12_TAG16_HKDF_SHA384_ECDSA_P384 |
        ALG_AES_256_GCM_IV12_TAG16_HKDF_SHA384_ECDSA_P384 |
        ALG_AES_256_GCM_HKDF_SHA512_COMMIT_KEY |
        ALG_AES_256_GCM_HKDF_SHA512_COMMIT_KEY_ECDSA_P384

    datatype PaddingScheme =
        PKCS1 |
        OAEP_SHA1_MGF1 |
        OAEP_SHA256_MGF1 |
        OAEP_SHA384_MGF1 |
        OAEP_SHA512_MGF1

    //////////////////
    // keyrings.smithy

    datatype OnEncryptInput = OnEncryptInput(nameonly materials: EncryptionMaterials)

    datatype OnEncryptOutput = OnEncryptOutput(nameonly materials: EncryptionMaterials)
    datatype OnDecryptInput = OnDecryptInput(nameonly materials: DecryptionMaterials,
                                             nameonly encryptedDataKeys: EncryptedDataKeyList)

    datatype OnDecryptOutput = OnDecryptOutput(nameonly materials: DecryptionMaterials)

    trait {:termination false} IKeyring {
        method OnEncrypt(input: OnEncryptInput) returns (res: Result<OnEncryptOutput, string>)
        method OnDecrypt(input: OnDecryptInput) returns (res: Result<OnDecryptOutput, string>)
    }

    /////////////////
    // caching.smithy
    datatype CacheUsageMetadata = CacheUsageMetadata(
        messageUsage: int64,
        byteUsage: int64
    )

    datatype EncryptEntry = EncryptEntry(
        identifier: seq<uint8>,
        encryptionMaterials: EncryptionMaterials,
        creationTime: int64,
        expiryTime: int64,
        usageMetadata: CacheUsageMetadata
    )

    datatype DecryptEntry = DecryptEntry(
        identifier: seq<uint8>,
        decryptionMaterials: DecryptionMaterials,
        creationTime: int64,
        expiryTime: int64,
        usageMetadata: CacheUsageMetadata
    )

    datatype PutEntryForEncryptInput = PutEntryForEncryptInput(
        identifier: seq<uint8>,
        encryptionMaterials: EncryptionMaterials,
        usageMetadata: CacheUsageMetadata
    )

    datatype PutEntryForEncryptOutput = PutEntryForEncryptOutput() // empty for now

    datatype GetEntryForEncryptInput = GetEntryForEncryptInput(identifier: seq<uint8>)

    datatype GetEntryForEncryptOutput = GetEntryForEncryptOutput(cacheEntry: EncryptEntry)

    datatype PutEntryForDecryptInput = PutEntryForDecryptInput(
        identifier: seq<uint8>,
        decryptionMaterials: DecryptionMaterials
    )

    datatype PutEntryForDecryptOutput = PutEntryForDecryptOutput() // empty for now

    datatype GetEntryForDecryptInput = GetEntryForDecryptInput(identifier: seq<uint8>)

    datatype GetEntryForDecryptOutput = GetEntryForDecryptOutput(cacheEntry: DecryptEntry)

    datatype DeleteEntryInput = DeleteEntryInput(identifier: seq<uint8>)

    datatype DeleteEntryOutput = DeleteEntryOutput() // empty for now

    trait ICryptoMaterialsCache {
        method PutEntryForEncrypt(input: PutEntryForEncryptInput) returns (res: PutEntryForEncryptOutput)
        method GetEntryForEncrypt(input: GetEntryForEncryptInput) returns (res: GetEntryForEncryptOutput)

        method PutEntryForDecrypt(input: PutEntryForDecryptInput) returns (res: PutEntryForDecryptOutput)
        method GetEntryForDecrypt(input: GetEntryForDecryptInput) returns (res: GetEntryForDecryptOutput)

        method DeleteEntry(input: DeleteEntryInput) returns (res: DeleteEntryOutput)
    }

    //////////////
    // cmms.smithy
    datatype GetEncryptionMaterialsInput = GetEncryptionMaterialsInput(
        nameonly encryptionContext: EncryptionContext,
        // TODO
        // nameonly commitmentPolicy: CommitmentPolicy,
        nameonly algorithmSuiteId: Option<AlgorithmSuiteId>,
        nameonly maxPlaintextLength: Option<int64>
    )

    datatype GetEncryptionMaterialsOutput = GetEncryptionMaterialsOutput(
        nameonly encryptionMaterials: EncryptionMaterials
    )

    datatype DecryptMaterialsInput = DecryptMaterialsInput(
        nameonly algorithmSuiteId: AlgorithmSuiteId,
        // TODO
        // nameonly commitmentPolicy: CommitmentPolicy,
        nameonly encryptedDataKeys: EncryptedDataKeyList,
        nameonly encryptionContext: EncryptionContext
    )

    datatype DecryptMaterialsOutput = DecryptMaterialsOutput(
        nameonly decryptionMaterials: DecryptionMaterials
    )

    trait {:termination false} ICryptographicMaterialsManager {
        method GetEncryptionMaterials(input: GetEncryptionMaterialsInput) returns (res: Result<GetEncryptionMaterialsOutput, string>)
        method DecryptMaterials(input: DecryptMaterialsInput) returns (res: Result<DecryptMaterialsOutput, string>)
    }

    // Keyring creation input structures

    // KMS
    datatype CreateStrictAwsKmsKeyringInput = CreateStrictAwsKmsKeyringInput(
        nameonly kmsKeyId: KmsKeyId,
        nameonly kmsClient: KMS.IKeyManagementServiceClient,
        nameonly grantTokens: Option<GrantTokenList>
	)

    // KMS - Discovery
    datatype CreateAwsKmsDiscoveryKeyringInput = CreateAwsKmsDiscoveryKeyringInput(
        nameonly kmsClient: KMS.IKeyManagementServiceClient,
        nameonly discoveryFilter: Option<DiscoveryFilter>,
        grantTokens: Option<GrantTokenList>
    )

    // KMS - MRK Aware, Strict
    datatype CreateMrkAwareStrictAwsKmsKeyringInput = CreateMrkAwareStrictAwsKmsKeyringInput(
        nameonly kmsKeyId: KmsKeyId,
        nameonly kmsClient: KMS.IKeyManagementServiceClient,
        nameonly grantTokens: Option<GrantTokenList>
    )

    datatype CreateMrkAwareStrictMultiKeyringInput = CreateMrkAwareStrictMultiKeyringInput(
        nameonly generator: Option<KmsKeyId>,
        nameonly kmsKeyIds: Option<KmsKeyIdList>,
        nameonly grantTokens: Option<GrantTokenList>,
        nameonly clientSupplier: IClientSupplier?
    )

    // KMS - MRK Aware, Discovery
    datatype CreateMrkAwareDiscoveryAwsKmsKeyringInput = CreateMrkAwareDiscoveryAwsKmsKeyringInput(
        nameonly kmsClient: KMS.IKeyManagementServiceClient,
        nameonly discoveryFilter: Option<DiscoveryFilter>,
        nameonly grantTokens: Option<GrantTokenList>,
        nameonly region: string
    )

    datatype CreateMrkAwareDiscoveryMultiKeyringInput = CreateMrkAwareDiscoveryMultiKeyringInput(
        nameonly regions: RegionList,
        nameonly discoveryFilter: Option<DiscoveryFilter>,
        nameonly grantTokens: Option<GrantTokenList>,
        nameonly clientSupplier: IClientSupplier?
    )

    // Multi
    datatype CreateMultiKeyringInput = CreateMultiKeyringInput(
        nameonly generator: IKeyring?,
        nameonly childKeyrings: seq<IKeyring>
    )

    // Raw Keyrings
    datatype CreateRawAesKeyringInput = CreateRawAesKeyringInput(
        nameonly keyNamespace: string,
        nameonly keyName: string,
        nameonly wrappingKey: seq<uint8>,
        // TODO update spec with wrappingAlg input to Raw AES Keyring init
        nameonly wrappingAlg: AesWrappingAlg
    )

    datatype CreateRawRsaKeyringInput = CreateRawRsaKeyringInput(
        nameonly keyNamespace: string,
        nameonly keyName: string,
        nameonly paddingScheme: PaddingScheme,
        nameonly publicKey: Option<seq<uint8>>,
        nameonly privateKey: Option<seq<uint8>>
    )

    // CMM Creation input structures

    datatype CreateDefaultCryptographicMaterialsManagerInput = CreateDefaultCryptographicMaterialsManagerInput(
        nameonly keyring: IKeyring
    )

    datatype CreateCachingCryptographicMaterialsManagerInput = CreateCachingCryptographicMaterialsManagerInput(
        nameonly cache: ICryptoMaterialsCache,
        nameonly cacheLimitTtl: int32,
        nameonly keyring: IKeyring?,
        nameonly materialsManager: ICryptographicMaterialsManager?,
        nameonly partitionId: Option<string>,
        nameonly limitBytes: Option<int64>,
        nameonly limitMessages: Option<int64>
    )

    // Caching creation structures
    datatype CreateLocalCryptoMaterialsCacheInput = CreateLocalCryptoMaterialsCacheInput(
        nameonly entryCapacity: int32,
        nameonly entryPruningTailSize: Option<int32>
    )

    // TODO: Return Result<> once supported with traits
    // TODO: Add in Create methods once new Keyrings/CMMs are ready
    trait {:termination false} IAwsCryptographicMaterialsProviderClient {

        // Keyrings
        method CreateStrictAwsKmsKeyring(input: CreateStrictAwsKmsKeyringInput) returns (res: IKeyring)
        method CreateAwsKmsDiscoveryKeyring(input: CreateAwsKmsDiscoveryKeyringInput) returns (res: IKeyring)
        method CreateMrkAwareStrictAwsKmsKeyring(input: CreateMrkAwareStrictAwsKmsKeyringInput) returns (res: IKeyring)
        // method CreateMrkAwareStrictMultiKeyring(input: CreateMrkAwareStrictMultiKeyringInput) returns (res: IKeyring)
        method CreateMrkAwareDiscoveryAwsKmsKeyring(input: CreateMrkAwareDiscoveryAwsKmsKeyringInput) returns (res: IKeyring)
        // method CreateMrkAwareDiscoveryMultiKeyring(input: CreateMrkAwareDiscoveryMultiKeyringInput) returns (res: IKeyring)
        method CreateMultiKeyring(input: CreateMultiKeyringInput) returns (res: IKeyring?)
        method CreateRawAesKeyring(input: CreateRawAesKeyringInput) returns (res: IKeyring)
        method CreateRawRsaKeyring(input: CreateRawRsaKeyringInput) returns (res: IKeyring?)

        // CMMs
        method CreateDefaultCryptographicMaterialsManager(input: CreateDefaultCryptographicMaterialsManagerInput) returns (res: ICryptographicMaterialsManager)
        // method CreateCachingCryptographicMaterialsManager(input: CreateCachingCryptographicMaterialsManagerInput) returns (res: ICryptographicMaterialsManager)

        // Caches
        // method CreateLocalCryptoMaterialsCache(input: CreateLocalCryptoMaterialsCacheInput) returns (res: ICryptoMaterialsCache)
    }
}<|MERGE_RESOLUTION|>--- conflicted
+++ resolved
@@ -52,7 +52,7 @@
         CreateDefaultCryptographicMaterialsManagerInput,
         CreateMrkAwareStrictAwsKmsKeyringInput,
         CreateMrkAwareDiscoveryAwsKmsKeyringInput,
-		CreateStrictAwsKmsKeyringInput,
+		    CreateStrictAwsKmsKeyringInput,
         CreateAwsKmsDiscoveryKeyringInput,
         DiscoveryFilter,
         AccountId,
@@ -61,14 +61,12 @@
         GrantToken,
         GrantTokenList,
         IAwsCryptographicMaterialsProviderClient,
-<<<<<<< HEAD
-        AesWrappingAlg, IClientSupplier, GetClientInput
-=======
+        IClientSupplier,
+        GetClientInput,
         AesWrappingAlg,
         CommitmentPolicy,
         CreateRawRsaKeyringInput,
         PaddingScheme
->>>>>>> d53152b1
 
     /////////////
     // kms.smithy
