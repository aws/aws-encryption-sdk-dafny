--- conflicted
+++ resolved
@@ -52,23 +52,10 @@
     }
   }
 
-<<<<<<< HEAD
-    method AppendEncryptedDataKey(edk: EncryptedDataKey)
-      requires Valid()
-      requires plaintextDataKey.Some?
-      requires edk.Valid()
-      modifies `encryptedDataKeys
-      ensures Valid()
-      ensures encryptedDataKeys == old(encryptedDataKeys) + [edk]
-    {
-      encryptedDataKeys := encryptedDataKeys + [edk]; // TODO: Determine if this is a performance issue
-    }
-=======
   type ValidDataKeyMaterials = i: DataKeyMaterials | i.Valid() witness DataKeyMaterials.ValidWitness()
 
   predicate method CompatibleDataKeyMaterials(k1: ValidDataKeyMaterials, k2: ValidDataKeyMaterials) {
     k1.algorithmSuiteID == k2.algorithmSuiteID && k1.plaintextDataKey == k2.plaintextDataKey
->>>>>>> 9db0b385
   }
 
   function method MergeDataKeyMaterials(k1: ValidDataKeyMaterials, k2: ValidDataKeyMaterials): (res: ValidDataKeyMaterials)
