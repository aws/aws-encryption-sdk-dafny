--- conflicted
+++ resolved
@@ -17,7 +17,6 @@
     set i | 0 <= i < |encryptionContext| :: encryptionContext[i].0
   }
 
-<<<<<<< HEAD
   method EncryptionContextGet(encryptionContext: EncryptionContext, key: UTF8.ValidUTF8Bytes) returns (res: Result<UTF8.ValidUTF8Bytes>)
     ensures match EncCtxLookup(encryptionContext, key)
             case Some(value) => res.Success? && res.value == value
@@ -49,13 +48,10 @@
     FindIndex(x, (y: (UTF8.ValidUTF8Bytes, UTF8.ValidUTF8Bytes)) => y.0 == k, 0)
   }
 
-  const EC_PUBLIC_KEY_FIELD := UTF8.Encode("aws-crypto-public-key").value
-=======
   // UTF-8 encoded "aws-crypto-public-key"
   const EC_PUBLIC_KEY_FIELD: UTF8.ValidUTF8Bytes :=
     [0x61, 0x77, 0x73, 0x2D, 0x63, 0x72, 0x79, 0x70, 0x74, 0x6F, 0x2D, 0x70,
     0x75, 0x62, 0x6C, 0x69, 0x63, 0x2D, 0x6B, 0x65, 0x79];
->>>>>>> 28439f0f
   ghost const ReservedKeyValues := { EC_PUBLIC_KEY_FIELD }
 
   datatype EncryptedDataKey = EncryptedDataKey(providerID: UTF8.ValidUTF8Bytes,
