--- conflicted
+++ resolved
@@ -773,7 +773,6 @@
             && var ec := EncryptionContext.GetEncryptionContext(headerBody.value.data.encryptionContext);
             && res.value.encryptionContext == ec
 
-<<<<<<< HEAD
         //= compliance/client-apis/decrypt.txt#2.5
         //= type=implication
         //# The client MUST require exactly one of the following types of inputs:
@@ -788,8 +787,6 @@
         ==>  
           res.Failure?
 
-=======
->>>>>>> c2213537
         {
             // TODO: Change to '> 0' once CrypTool-4350 complete
             // TODO: Remove entirely once we can validate this value on client creation
