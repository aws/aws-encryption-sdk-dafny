// Copyright Amazon.com Inc. or its affiliates. All Rights Reserved.
// SPDX-License-Identifier: Apache-2.0

// TODO: Originally written as part of POC; we should come back through this
// to refine it

include "../StandardLibrary/StandardLibrary.dfy"
include "../StandardLibrary/UInt.dfy"
include "../Generated/AwsCryptographicMaterialProviders.dfy"
include "../Generated/AwsEncryptionSdk.dfy"
include "../Util/UTF8.dfy"
include "../AwsCryptographicMaterialProviders/Client.dfy"
include "../Crypto/Random.dfy"
include "../Crypto/AESEncryption.dfy"
include "EncryptDecrypt.dfy"
include "KeyDerivation.dfy"
include "ConfigDefaults.dfy"

include "Serialize/SerializableTypes.dfy"
include "Serialize/Header.dfy"
include "Serialize/HeaderTypes.dfy"
include "Serialize/V1HeaderBody.dfy"
include "Serialize/HeaderAuth.dfy"
include "Serialize/Frames.dfy"  // TODO(alexchew) remove me
include "Serialize/SerializeFunctions.dfy"
include "Serialize/EncryptionContext.dfy"

module {:extern "Dafny.Aws.Esdk.AwsEncryptionSdkClient"} AwsEncryptionSdk {
  import opened Wrappers
  import opened StandardLibrary
  import opened UInt = StandardLibrary.UInt
  import UTF8
  import Aws.Crypto
  import Aws.Esdk
  import EncryptDecryptHelpers
  import KeyDerivation
  import SerializableTypes
  import Random
  import MaterialProviders.Client
  import AESEncryption
  import EncryptionContext
  import SerializeFunctions
  import MessageBody
  import Signature
  import ConfigDefaults

  import Header
  import HeaderTypes
  import HeaderAuth
  import V1HeaderBody

  import Frames  // TODO(alexchew) remove me

  class AwsEncryptionSdkClient extends Esdk.IAwsEncryptionSdkClient {
        const config: Esdk.AwsEncryptionSdkClientConfig;

        const commitmentPolicy: Crypto.CommitmentPolicy;
        const maxEncryptedDataKeys: Option<int64>;

        const materialProvidersClient: Crypto.IAwsCryptographicMaterialsProviderClient;

        constructor (config: Esdk.AwsEncryptionSdkClientConfig)
            ensures this.config == config

            ensures config.commitmentPolicy.None? ==>
              && var policy := ConfigDefaults.GetDefaultCommitmentPolicy(config.configDefaults);
              && this.commitmentPolicy == policy

            ensures config.commitmentPolicy.Some? ==>
                this.commitmentPolicy == config.commitmentPolicy.value

            ensures this.maxEncryptedDataKeys == config.maxEncryptedDataKeys
        {
            this.config := config;

            // TODO: Ideally we would validate that this value, if provided, falls within a specific range,
            // then only pass around known good values to all places where it is used.
            // However, currently Polymorph doesn't handle this smoothly for these service client
            // constructors and their configurations.
            this.maxEncryptedDataKeys := config.maxEncryptedDataKeys;

            if config.commitmentPolicy.None? {
                var defaultPolicy := ConfigDefaults.GetDefaultCommitmentPolicy(config.configDefaults);
                this.commitmentPolicy := defaultPolicy;
            } else {
                this.commitmentPolicy := config.commitmentPolicy.value;
            }

            this.materialProvidersClient := new Client.AwsCryptographicMaterialProvidersClient();
        }

        // Doing this conversion at each error site would allow us to emit more specific error types.
        // But we don't have specific error types right now,
        // and to use them,
        // we'd have to instantiate errors within their own statements since they need to be allocated via `new`.
        // This is tedious and obscures the already-long business logic.
        //
        // We can safely refactor this at a later date to use more specific error types,
        // because errors are abstracted by the common error trait.
        // So for expedience, we put the business logic in an internal method,
        // and provide this facade that wraps any failure message inside the generic error type.
        method Encrypt(input: Esdk.EncryptInput)
            returns (res: Result<Esdk.EncryptOutput, Esdk.IAwsEncryptionSdkException>)
        {
            var encryptResult := EncryptInternal(input);
            var withConvertedError := Esdk.AwsEncryptionSdkClientException.WrapResultString(encryptResult);
            return withConvertedError;
        }

        method EncryptInternal(input: Esdk.EncryptInput) returns (res: Result<Esdk.EncryptOutput, string>)
        //= compliance/client-apis/encrypt.txt#2.6.1
        //= type=implication
        //# If an input algorithm suite (Section 2.4.5) is provided that is not
        //# supported by the commitment policy (client.md#commitment-policy)
        //# configured in the client (client.md) encrypt MUST yield an error.
        ensures
        (
            && input.algorithmSuiteId.Some?
            && var valid := Client.SpecificationClient()
                    .ValidateCommitmentPolicyOnEncrypt(input.algorithmSuiteId.value, this.commitmentPolicy);
            && valid.Failure?
        )
        ==>
            res.Failure?

        {
            var frameLength : int64 := EncryptDecryptHelpers.DEFAULT_FRAME_LENGTH;
            if input.frameLength.Some? {
                // TODO: uncomment this once we figure out why C# is passing 0 as the default value for these nullable
                // fields
                //frameLength := request.frameLength.value;
            }
            :- Need(frameLength > 0, "Requested frame length must be > 0");

            var maxPlaintextLength := INT64_MAX_LIMIT - 1;
            if input.maxPlaintextLength.Some? {
                // TODO: uncomment this once we figure out why C# is passing 0 as the default value for these nullable
                // fields
                //maxPlaintextLength := request.maxPlaintextLength.value;
            }
            :- Need(maxPlaintextLength < INT64_MAX_LIMIT, "Input plaintext size too large.");

            // TODO: Change to '> 0' once CrypTool-4350 complete
            // TODO: Remove entirely once we can validate this value on client creation
            if this.maxEncryptedDataKeys.Some? {
                :- Need(this.maxEncryptedDataKeys.value >= 0, "maxEncryptedDataKeys must be non-negative");
            }

            var cmm :- CreateCmmFromInput(input.materialsManager, input.keyring);

            var algorithmSuiteId := input.algorithmSuiteId;

            if algorithmSuiteId.Some? {
                var _ :- Client.SpecificationClient()
                    .ValidateCommitmentPolicyOnEncrypt(algorithmSuiteId.value, this.commitmentPolicy);
            }

            var materials :- GetEncryptionMaterials(
                cmm,
                algorithmSuiteId,
                input.encryptionContext,
                maxPlaintextLength as int64
            );

            //= compliance/client-apis/encrypt.txt#2.6.1
            //# If the number of
            //# encrypted data keys (../framework/structures.md#encrypted-data-keys)
            //# on the encryption materials (../framework/structures.md#encryption-
            //# materials) is greater than the maximum number of encrypted data keys
            //# (client.md#maximum-number-of-encrypted-data-keys) configured in the
            //# client (client.md) encrypt MUST yield an error.
            var _ :- ValidateMaxEncryptedDataKeys(materials.encryptedDataKeys);

            //= compliance/client-apis/encrypt.txt#2.6.1
            //# If this
            //# algorithm suite (../framework/algorithm-suites.md) is not supported
            //# by the commitment policy (client.md#commitment-policy) configured in
            //# the client (client.md) encrypt MUST yield an error.
            var algorithmAllowed := Client.SpecificationClient()
                    .ValidateCommitmentPolicyOnEncrypt(materials.algorithmSuiteId, this.commitmentPolicy);
            :- Need(
                algorithmAllowed.Success?,
                "CMM return algorithm suite not supported by our commitment policy"
            );

            var encryptedDataKeys: SerializableTypes.ESDKEncryptedDataKeys := materials.encryptedDataKeys;

            var suite := Client.SpecificationClient().GetSuite(materials.algorithmSuiteId);
            var messageId: HeaderTypes.MessageId :- GenerateMessageId(suite);

            var maybeDerivedDataKeys := KeyDerivation.DeriveKeys(
                messageId, materials.plaintextDataKey.value, suite
            );
            :- Need(maybeDerivedDataKeys.Success?, "Failed to derive data keys");
            var derivedDataKeys := maybeDerivedDataKeys.value;

            var maybeHeader := BuildHeaderForEncrypt(
                messageId,
                suite,
                materials.encryptionContext,
                encryptedDataKeys,
                frameLength as uint32,
                derivedDataKeys
            );

            :- Need(maybeHeader.Success?, "Failed to build header body");
            var header := maybeHeader.value;

            // Encrypt the given plaintext into the framed message
            var framedMessage :- MessageBody.EncryptMessageBody(
                input.plaintext,
                header,
                derivedDataKeys.dataKey
            );

            if framedMessage.finalFrame.header.suite.signature.ECDSA? {
                var msg :- EncryptDecryptHelpers.SerializeMessageWithoutSignature(framedMessage, suite);
                var ecdsaParams := framedMessage.finalFrame.header.suite.signature.curve;
                // TODO: This should just work, but Proof is difficult
                :- Need(materials.signingKey.Some?, "Missing signing key.");

                var bytes :- Signature.Sign(ecdsaParams, materials.signingKey.value, msg);
                :- Need(|bytes| == ecdsaParams.SignatureLength() as int, "Malformed response from Sign().");

                var signature := UInt16ToSeq(|bytes| as uint16) + bytes;
                msg := msg + signature;
                // TODO: Come back and prove this
                // assert msg == SerializeMessageWithSignature(framedMessage, signature); // Header, frames and signature can be serialized into the stream
            return Success(Esdk.EncryptOutput(ciphertext := msg));
            } else {
                var msg :- EncryptDecryptHelpers.SerializeMessageWithoutSignature(framedMessage, suite);
                return Success(Esdk.EncryptOutput(ciphertext := msg));
            }
        }

        method GetEncryptionMaterials(
            cmm: Crypto.ICryptographicMaterialsManager,
            algorithmSuiteId: Option<Crypto.AlgorithmSuiteId>,
            encryptionContext: Crypto.EncryptionContext,
            maxPlaintextLength: int64
        ) returns (res: Result<Crypto.EncryptionMaterials, string>)

        ensures res.Success? ==>
            && Client.Materials.EncryptionMaterialsWithPlaintextDataKey(res.value)

        ensures res.Success? ==>
            && SerializableTypes.IsESDKEncryptionContext(res.value.encryptionContext)

        ensures res.Success? ==>
            && HasUint16Len(res.value.encryptedDataKeys)

        ensures res.Success? ==>
            && forall edk | edk in res.value.encryptedDataKeys
                :: SerializableTypes.IsESDKEncryptedDataKey(edk)
        {
            var encMatRequest := Crypto.GetEncryptionMaterialsInput(
                encryptionContext:=encryptionContext,
                commitmentPolicy:=this.commitmentPolicy,
                algorithmSuiteId:=algorithmSuiteId,
                maxPlaintextLength:=Option.Some(maxPlaintextLength)
            );

            var getEncMatResult := cmm.GetEncryptionMaterials(encMatRequest);
            var output :- match getEncMatResult {
                case Success(value) => Success(value)
                case Failure(exception) => Failure(exception.GetMessage())
            };

            var materials := output.encryptionMaterials;

            // Validations to ensure we got back materials that we can use
            :- Need(
                Client.Materials.EncryptionMaterialsWithPlaintextDataKey(materials),
                "CMM returned invalid EncryptionMaterials"
            );
            :- Need(
                SerializableTypes.IsESDKEncryptionContext(materials.encryptionContext),
                "CMM failed to return serializable encryption materials."
            );
            :- Need(HasUint16Len(materials.encryptedDataKeys), "CMM returned EDKs that exceed the allowed maximum.");
            :- Need(forall edk | edk in materials.encryptedDataKeys
                :: SerializableTypes.IsESDKEncryptedDataKey(edk),
                "CMM returned non-serializable encrypted data key.");

            return Success(materials);
        }

        /*
         * Helper method for taking optional input keyrings/CMMs and returning a CMM,
         * either directly the one that was provided or a new default CMM from the
         * provided keyring.
         */
        method CreateCmmFromInput(
            inputCmm: Option<Crypto.ICryptographicMaterialsManager>,
            inputKeyring: Option<Crypto.IKeyring>
        ) returns (res: Result<Crypto.ICryptographicMaterialsManager, string>)

        //= compliance/client-apis/encrypt.txt#2.6.1
        //= type=implication
        //# The
        //# CMM used MUST be the input CMM, if supplied.

        //= compliance/client-apis/decrypt.txt#2.7.2
        //= type=implication
        //# The CMM used MUST be the input CMM, if supplied.
        ensures
            && res.Success?
            && inputCmm.Some?
        ==>
            res.value == inputCmm.value

        ensures
            && inputCmm.Some?
            && inputKeyring.Some?
        ==>
            res.Failure?

        ensures
            && inputCmm.None?
            && inputKeyring.None?
        ==>
            res.Failure?

        {
            :- Need(inputCmm.None? || inputKeyring.None?, "Cannot provide both a keyring and a CMM");
            :- Need(inputCmm.Some? || inputKeyring.Some?, "Must provide either a keyring or a CMM");

            var cmm : Crypto.ICryptographicMaterialsManager;
            if inputCmm.Some? {
                return Success(inputCmm.value);
            } else {
                // Each of these three citations refer to creating a default CMM from
                // the input keyring.

                //= compliance/client-apis/encrypt.txt#2.6.1
                //# If instead the caller
                //# supplied a keyring (../framework/keyring-interface.md), this behavior
                //# MUST use a default CMM (../framework/default-cmm.md) constructed
                //# using the caller-supplied keyring as input.

                //= compliance/client-apis/decrypt.txt#2.5.3
                //# If the Keyring is provided as the input, the client MUST construct a
                //# default CMM (../framework/default-cmm.md) that uses this keyring, to
                //# obtain the decryption materials (../framework/
                //# structures.md#decryption-materials) that is required for decryption.

                //= compliance/client-apis/decrypt.txt#2.7.2
                //# If a CMM is not
                //# supplied as the input, the decrypt operation MUST construct a default
                //# CMM (../framework/default-cmm.md) from the input keyring
                //# (../framework/keyring-interface.md).
                var createCmmOutput := this.materialProvidersClient
                    .CreateDefaultCryptographicMaterialsManager(Crypto.CreateDefaultCryptographicMaterialsManagerInput(
                        keyring := inputKeyring.value
                    )
                );
                :- Need (createCmmOutput.Success?, "Failed to create default CMM");
                return Success(createCmmOutput.value);
            }
        }

        /*
         * Generate a message id of appropriate length for the given algorithm suite.
         */
        method GenerateMessageId(
            suite: Client.AlgorithmSuites.AlgorithmSuite
        ) returns (res: Result<HeaderTypes.MessageId, string>)

        ensures
            && res.Success?
            && suite.messageVersion == 1
        ==>
            |res.value| == HeaderTypes.MESSAGE_ID_LEN_V1

        ensures
            && res.Success?
            && suite.messageVersion == 2
        ==>
            |res.value| == HeaderTypes.MESSAGE_ID_LEN_V2
        {
            var id;
            if suite.messageVersion == 1 {
                id :- Random.GenerateBytes(HeaderTypes.MESSAGE_ID_LEN_V1 as int32);
            } else {
                id :- Random.GenerateBytes(HeaderTypes.MESSAGE_ID_LEN_V2 as int32);
            }

            return Success(id);
        }

        method BuildHeaderBody(
            messageId: HeaderTypes.MessageId,
            suite: Client.AlgorithmSuites.AlgorithmSuite,
            encryptionContext: EncryptionContext.ESDKCanonicalEncryptionContext,
            encryptedDataKeys: SerializableTypes.ESDKEncryptedDataKeys,
            frameLength: uint32,
            suiteData: Option<seq<uint8>>
        ) returns (res: HeaderTypes.HeaderBody)

        requires suite.commitment.HKDF? ==>
            && suiteData.Some?
            && |suiteData.value| == suite.commitment.outputKeyLength as int

        // This ensures that our header is internally consistent with respect to
        // commitment (e.g. creating the right header version for the given suite)
        ensures Header.HeaderVersionSupportsCommitment?(suite, res)

        // Correct construction of V2 headers
        ensures
            && suite.commitment.HKDF?
        ==>
            && var esdkAlgorithmSuiteId := SerializableTypes.GetESDKAlgorithmSuiteId(suite.id);
            && res == HeaderTypes.HeaderBody.V2HeaderBody(
                esdkSuiteId := esdkAlgorithmSuiteId,
                messageId := messageId,
                encryptionContext := encryptionContext,
                encryptedDataKeys := encryptedDataKeys,
                contentType := HeaderTypes.ContentType.Framed,
                frameLength := frameLength,
                suiteData := suiteData.value
            )

        // Correct construction of V1 headers
        ensures
            && suite.commitment.None?
        ==>
            && var esdkAlgorithmSuiteId := SerializableTypes.GetESDKAlgorithmSuiteId(suite.id);
            && res == HeaderTypes.HeaderBody.V1HeaderBody(
                messageType := HeaderTypes.MessageType.TYPE_CUSTOMER_AED,
                esdkSuiteId := esdkAlgorithmSuiteId,
                messageId := messageId,
                encryptionContext := encryptionContext,
                encryptedDataKeys := encryptedDataKeys,
                contentType := HeaderTypes.ContentType.Framed,
                headerIvLength := suite.encrypt.ivLength as nat,
                frameLength := frameLength
            )
        {
            var esdkAlgorithmSuiteId := SerializableTypes.GetESDKAlgorithmSuiteId(suite.id);

            match suite.commitment {
                case None => return HeaderTypes.HeaderBody.V1HeaderBody(
                    messageType := HeaderTypes.MessageType.TYPE_CUSTOMER_AED,
                    esdkSuiteId := esdkAlgorithmSuiteId,
                    messageId := messageId,
                    encryptionContext := encryptionContext,
                    encryptedDataKeys := encryptedDataKeys,
                    contentType := HeaderTypes.ContentType.Framed,
                    headerIvLength := suite.encrypt.ivLength as nat,
                    frameLength := frameLength
                );
                case HKDF => return HeaderTypes.HeaderBody.V2HeaderBody(
                    esdkSuiteId := esdkAlgorithmSuiteId,
                    messageId := messageId,
                    encryptionContext := encryptionContext,
                    encryptedDataKeys := encryptedDataKeys,
                    contentType := HeaderTypes.ContentType.Framed,
                    frameLength := frameLength,
                    suiteData := suiteData.value
                );
            }
        }

        method BuildHeaderAuthTag(
            suite: Client.AlgorithmSuites.AlgorithmSuite,
            dataKey: seq<uint8>,
            rawHeader: seq<uint8>
        )
            returns (res: Result<HeaderTypes.HeaderAuth, string>)

            ensures res.Success? ==> Header.HeaderAuth?(suite, res.value)
        {
            var keyLength := suite.encrypt.keyLength as int;
            :- Need(|dataKey| == keyLength, "Incorrect data key length");

            var ivLength := suite.encrypt.ivLength as int;
            var iv: seq<uint8> := seq(ivLength, _ => 0);

            var encryptionOutput :- AESEncryption.AESEncrypt(
                suite.encrypt,
                iv,
                dataKey,
                [],
                rawHeader
            );
            var headerAuth := HeaderTypes.HeaderAuth.AESMac(
                headerIv := iv,
                headerAuthTag := encryptionOutput.authTag
            );
            return Success(headerAuth);
        }

        // We restrict this method to the encrypt path so that we can assume the body is framed.
        method BuildHeaderForEncrypt(
            messageId: HeaderTypes.MessageId,
            suite: Client.AlgorithmSuites.AlgorithmSuite,
            encryptionContext: Crypto.EncryptionContext,
            encryptedDataKeys: SerializableTypes.ESDKEncryptedDataKeys,
            frameLength: uint32,
            derivedDataKeys: KeyDerivation.ExpandedKeyMaterial
        ) returns (res: Result<Header.HeaderInfo, string>)

        requires SerializableTypes.IsESDKEncryptionContext(encryptionContext)

        requires suite.commitment.HKDF? ==>
            && derivedDataKeys.commitmentKey.Some?
            && |derivedDataKeys.commitmentKey.value| == suite.commitment.outputKeyLength as int

        requires frameLength > 0

        // Make sure the output correctly uses the values that were given as input
        ensures res.Success? ==>
            && res.value.suite == suite
            && res.value.body.frameLength == frameLength
            && res.value.encryptionContext == encryptionContext

        ensures res.Success? ==> Header.IsHeader(res.value)

        ensures res.Success? ==> res.value.body.contentType.Framed?
        {
            var canonicalEncryptionContext := EncryptionContext.GetCanonicalEncryptionContext(encryptionContext);

            var body := BuildHeaderBody(
                messageId,
                suite,
                canonicalEncryptionContext,
                encryptedDataKeys,
                frameLength as uint32,
                derivedDataKeys.commitmentKey
            );

            var rawHeader := Header.WriteHeaderBody(body);

            var headerAuth :- BuildHeaderAuthTag(suite, derivedDataKeys.dataKey, rawHeader);

            var header := Header.HeaderInfo(
                body := body,
                rawHeader := rawHeader,
                encryptionContext := encryptionContext,
                suite := suite,
                headerAuth := headerAuth
            );

            return Success(header);
        }

        // See Encrypt/EncryptInternal for an explanation of why we separate Decrypt and DecryptInternal.
        method Decrypt(input: Esdk.DecryptInput) returns (res: Result<Esdk.DecryptOutput, Esdk.IAwsEncryptionSdkException>)
        {
            var decryptResult := DecryptInternal(input);
            var withConvertedError := Esdk.AwsEncryptionSdkClientException.WrapResultString(decryptResult);
            return withConvertedError;
        }

<<<<<<< HEAD
        method DecryptInternal(input: Esdk.DecryptInput)
            returns (res: Result<Esdk.DecryptOutput, string>)
=======
        method DecryptInternal(input: Esdk.DecryptInput) returns (res: Result<Esdk.DecryptOutput, string>)

        //= compliance/client-apis/decrypt.txt#2.7.2
        //= type=implication
        //# If the parsed algorithm suite ID (../data-format/message-
        //# header.md#algorithm-suite-id) is not supported by the commitment
        //# policy (client.md#commitment-policy) configured in the client
        //# (client.md) decrypt MUST yield an error.
        ensures
        (
            && var buffer := SerializeFunctions.ReadableBuffer(input.ciphertext, 0);
            && var headerBody := Header.ReadHeaderBody(buffer, this.maxEncryptedDataKeys);
            && headerBody.Success?
            && var algorithmSuiteId := SerializableTypes.GetAlgorithmSuiteId(headerBody.value.data.esdkSuiteId);
            && Client.SpecificationClient().ValidateCommitmentPolicyOnDecrypt(
                algorithmSuiteId, this.commitmentPolicy
            ).Failure?
        )
        ==>
            res.Failure?
>>>>>>> c674c356
        {
            // TODO: Change to '> 0' once CrypTool-4350 complete
            // TODO: Remove entirely once we can validate this value on client creation
            if this.maxEncryptedDataKeys.Some? {
                :- Need(this.maxEncryptedDataKeys.value >= 0, "maxEncryptedDataKeys must be non-negative");
            }

            var cmm :- CreateCmmFromInput(input.materialsManager, input.keyring);

            var buffer := SerializeFunctions.ReadableBuffer(input.ciphertext, 0);
            var headerBody :- Header
                .ReadHeaderBody(buffer, this.maxEncryptedDataKeys)
                .MapFailure(EncryptDecryptHelpers.MapSerializeFailure(": ReadHeaderBody"));

            var rawHeader := headerBody.tail.bytes[buffer.start..headerBody.tail.start];

            var algorithmSuiteId := SerializableTypes.GetAlgorithmSuiteId(headerBody.data.esdkSuiteId);
            var _ :- Client.SpecificationClient().ValidateCommitmentPolicyOnDecrypt(
                algorithmSuiteId, this.commitmentPolicy
            );

            var decMat :- GetDecryptionMaterials(cmm, algorithmSuiteId, headerBody.data);

            var suite := Client
                .SpecificationClient()
                .GetSuite(decMat.algorithmSuiteId);

            var headerAuth :- HeaderAuth
                .ReadHeaderAuthTag(headerBody.tail, suite)
                .MapFailure(EncryptDecryptHelpers.MapSerializeFailure(": ReadHeaderAuthTag"));

            var maybeDerivedDataKeys := KeyDerivation.DeriveKeys(
                headerBody.data.messageId, decMat.plaintextDataKey.value, suite
            );
            :- Need(maybeDerivedDataKeys.Success?, "Failed to derive data keys");
            var derivedDataKeys := maybeDerivedDataKeys.value;

            :- Need(Header.HeaderVersionSupportsCommitment?(suite, headerBody.data), "Invalid commitment values found in header body");
            if suite.commitment.HKDF? {
                var _ :- ValidateSuiteData(suite, headerBody.data, derivedDataKeys.commitmentKey.value);
            }

            // We created the header auth tag by encrypting an
            // empty array. To verify it here, we don't care about the actual
            // result of the decryption, just that it succeeds, hence the
            // anonymous variable name.
            var _ :- AESEncryption.AESDecrypt(
                suite.encrypt,
                derivedDataKeys.dataKey,
                [],
                headerAuth.data.headerAuthTag,
                headerAuth.data.headerIv,
                rawHeader
            );
            assert {:split_here} true;

            var header := Header.HeaderInfo(
                body := headerBody.data,
                rawHeader := rawHeader,
                encryptionContext := decMat.encryptionContext,
                suite := suite,
                headerAuth := headerAuth.data
            );

            // TODO: The below assertions were added to give hints to the verifier in order to speed
            // up verification. They can almost certainly be refactored into something prettier.
            :- Need(
                SerializableTypes.GetESDKAlgorithmSuiteId(header.suite.id) == header.body.esdkSuiteId,
                "Invalid header: algorithm suite mismatch"
            );

            assert {:split_here} true;
            assert Header.CorrectlyReadHeaderBody(
                SerializeFunctions.ReadableBuffer(rawHeader, 0),
                Success(
                    SerializeFunctions.SuccessfulRead(
                        headerBody.data, SerializeFunctions.ReadableBuffer(rawHeader, |rawHeader|))
                )
            );

            assert Header.HeaderAuth?(suite, headerAuth.data);
            assert Header.IsHeader(header);

            var plaintext: seq<uint8>;
            var messageBodyTail: SerializeFunctions.ReadableBuffer;
            assert {:split_here} true;

            match header.body.contentType {
                case NonFramed =>
                    assert {:focus} true;
                    var messageBody :- MessageBody.ReadNonFramedMessageBody(headerAuth.tail, header)
                        .MapFailure(EncryptDecryptHelpers.MapSerializeFailure(": ReadNonFramedMessageBody"));
                    var frame: Frames.Frame := messageBody.data;
                    var key: seq<uint8> := derivedDataKeys.dataKey;

                    assert suite == frame.header.suite;
                    assert |key| == frame.header.suite.encrypt.keyLength as int;
                    assert {:split_here} true;
                    //// timeout after me
                    assert frame.NonFramed?;
                    assert {:split_here} true;  // cursor
                    var decryptFrameResult := MessageBody.DecryptFrame(frame, key);
                    assert {:split_here} true;  // cursor
                    //// timeout before me
                    // if decryptFrameResult.Failure? {
                    //     return Failure(decryptFrameResult.error);
                    // }
                    // assert decryptFrameResult.Success?;
                    // plaintext := decryptFrameResult.value;
                    // messageBodyTail := messageBody.tail;
                    // assert {:split_here} true;
                    plaintext := [];
                    messageBodyTail := SerializeFunctions.ReadableBuffer(bytes := [], start := 0);
                case Framed =>
                    assert {:focus} true;
                    var messageBody :- MessageBody.ReadFramedMessageBody(
                        headerAuth.tail,
                        header,
                        [],
                        headerAuth.tail
                    ).MapFailure(EncryptDecryptHelpers.MapSerializeFailure(": ReadFramedMessageBody"));
                    assert {:split_here} true;
                    assert suite == messageBody.data.finalFrame.header.suite;
                    assert |derivedDataKeys.dataKey| == messageBody.data.finalFrame.header.suite.encrypt.keyLength as int;
                    plaintext :- MessageBody.DecryptFramedMessageBody(messageBody.data, derivedDataKeys.dataKey);
                    messageBodyTail := messageBody.tail;
                    assert {:split_here} true;
            }
            assert {:split_here} true;

            // assume Client.Materials.DecryptionMaterialsWithPlaintextDataKey(decMat);
            var signature :- EncryptDecryptHelpers.VerifySignature(
                messageBodyTail,
                messageBodyTail.bytes[buffer.start..messageBodyTail.start],
                decMat
            );
            assert {:split_here} true;

            :- Need(signature.start == |signature.bytes|, "Data after message footer.");

            return Success(Esdk.DecryptOutput(plaintext := plaintext));
        }

        method GetDecryptionMaterials(
            cmm: Crypto.ICryptographicMaterialsManager,
            algorithmSuiteId: Crypto.AlgorithmSuiteId,
            headerBody: HeaderTypes.HeaderBody
        ) returns (res: Result<Crypto.DecryptionMaterials, string>)

        ensures res.Success? ==> Client.Materials.DecryptionMaterialsWithPlaintextDataKey(res.value)

        ensures res.Success? ==> SerializableTypes.IsESDKEncryptionContext(res.value.encryptionContext)
        {
            var encryptionContext := EncryptionContext.GetEncryptionContext(headerBody.encryptionContext);

            var decMatRequest := Crypto.DecryptMaterialsInput(
                algorithmSuiteId:=algorithmSuiteId,
                commitmentPolicy:=this.commitmentPolicy,
                encryptedDataKeys:=headerBody.encryptedDataKeys,
                encryptionContext:=encryptionContext
            );
            var decMatResult := cmm.DecryptMaterials(decMatRequest);
            var output :- match decMatResult {
                case Success(value) => Success(value)
                case Failure(exception) => Failure(exception.GetMessage())
            };
            var decMat := output.decryptionMaterials;

            // Validate decryption materials
            :- Need(
                Client.Materials.DecryptionMaterialsWithPlaintextDataKey(decMat),
                "CMM returned invalid DecryptMaterials"
            );

            :- Need(SerializableTypes.IsESDKEncryptionContext(decMat.encryptionContext), "CMM failed to return serializable encryption materials.");

            return Success(decMat);
        }

        method ValidateMaxEncryptedDataKeys(edks: SerializableTypes.ESDKEncryptedDataKeys)
            returns (res: Result<(), string>)

        // TODO: change to '> 0' once CrypTool-4350 fixed
        requires this.maxEncryptedDataKeys.Some? ==> this.maxEncryptedDataKeys.value >= 0

        ensures this.maxEncryptedDataKeys.None? ==> res.Success?

        ensures
            && this.maxEncryptedDataKeys.Some?
            && this.maxEncryptedDataKeys.value > 0 // TODO: remove once CrypTool-4350 fixed
            && |edks| as int64 > this.maxEncryptedDataKeys.value
        ==>
            res.Failure?
        {
            if
                && this.maxEncryptedDataKeys.Some?
                && this.maxEncryptedDataKeys.value > 0 // TODO: remove once CrypTool-4350 fixed
                && |edks| as int64 > this.maxEncryptedDataKeys.value
            {
                return Failure("Encrypted data keys exceed maxEncryptedDataKeys");
            } else {
                return Success(());
            }
        }

    }
    /*
     * Ensures that the suite data contained in the header of a message matches
     * the expected suite data
     */
    method ValidateSuiteData(
        suite: Client.AlgorithmSuites.AlgorithmSuite,
        header: HeaderTypes.HeaderBody,
        expectedSuiteData: seq<uint8>
    ) returns (res: Result<(), string>)

    // Validating suite data is only relevant for suites with commitment
    requires suite.commitment.HKDF?

    // We can't dereference the 'suiteData' portion of the body, which only exists
    // in V2 headers, unless we know we have a V2HeaderBody
    requires header.V2HeaderBody?

    // Happy case
    ensures res.Success? ==> header.suiteData == expectedSuiteData

    // Failure cases
    ensures header.suiteData != expectedSuiteData ==> res.Failure?
    ensures |header.suiteData| != suite.commitment.outputKeyLength as int ==> res.Failure?
    {
        :- Need(|header.suiteData| == suite.commitment.outputKeyLength as int, "Commitment key is invalid");
        :- Need(expectedSuiteData == header.suiteData, "Commitment key does not match");

        return Success(());
    }
}<|MERGE_RESOLUTION|>--- conflicted
+++ resolved
@@ -552,11 +552,8 @@
             return withConvertedError;
         }
 
-<<<<<<< HEAD
         method DecryptInternal(input: Esdk.DecryptInput)
             returns (res: Result<Esdk.DecryptOutput, string>)
-=======
-        method DecryptInternal(input: Esdk.DecryptInput) returns (res: Result<Esdk.DecryptOutput, string>)
 
         //= compliance/client-apis/decrypt.txt#2.7.2
         //= type=implication
@@ -576,7 +573,6 @@
         )
         ==>
             res.Failure?
->>>>>>> c674c356
         {
             // TODO: Change to '> 0' once CrypTool-4350 complete
             // TODO: Remove entirely once we can validate this value on client creation
