include "AlgorithmSuite.dfy"
include "../StandardLibrary/StandardLibrary.dfy"
include "EncryptionContext.dfy"
include "Materials.dfy"
include "../Util/UTF8.dfy"
include "../Util/Sets.dfy"

module {:extern "MessageHeader"} MessageHeader {
  import AlgorithmSuite
  import Sets
  import opened StandardLibrary
  import opened UInt = StandardLibrary.UInt
  import EncryptionContext
  import Materials
  import UTF8


  /*
   * Definition of the message header, i.e., the header body and the header authentication
   */

  datatype Header = Header(body: HeaderBody, auth: HeaderAuthentication)
  {
    predicate Valid() {
      && body.Valid()
      && |auth.iv| == body.algorithmSuiteID.IVLength()
      && |auth.authenticationTag| == body.algorithmSuiteID.TagLength()
    }
  }

  /*
   * Header body type definition
   */

  const VERSION_1: uint8     := 0x01
  type Version               = x | x == VERSION_1 witness VERSION_1

  const TYPE_CUSTOMER_AED: uint8 := 0x80
  type Type                  = x | x == TYPE_CUSTOMER_AED witness TYPE_CUSTOMER_AED

  const MESSAGE_ID_LEN       := 16
  type MessageID             = x: seq<uint8> | |x| == MESSAGE_ID_LEN witness [0,0,0,0,0,0,0,0,0,0,0,0,0,0,0,0]

  const Reserved: seq<uint8> := [0,0,0,0]

  datatype ContentType       = NonFramed | Framed

  function method ContentTypeToUInt8(contentType: ContentType): uint8 {
    match contentType
    case NonFramed => 0x01
    case Framed => 0x02
  }

  function method UInt8ToContentType(x: uint8): Option<ContentType> {
    if x == 0x01 then
      Some(NonFramed)
    else if x == 0x02 then
      Some(Framed)
    else
      None
  }

  lemma ContentTypeConversionsCorrect(contentType: ContentType, x: uint8)
    ensures UInt8ToContentType(ContentTypeToUInt8(contentType)) == Some(contentType)
    ensures var opt := UInt8ToContentType(x); opt == None || ContentTypeToUInt8(opt.get) == x
  {
  }

  datatype EncryptedDataKeys = EncryptedDataKeys(entries: seq<Materials.EncryptedDataKey>)
  {
    predicate Valid() {
      && 0 < |entries| < UINT16_LIMIT
      && (forall i :: 0 <= i < |entries| ==> entries[i].Valid())
    }
  }

  datatype HeaderBody = HeaderBody(
                          version: Version,
                          typ: Type,
                          algorithmSuiteID: AlgorithmSuite.ID,
                          messageID: MessageID,
                          aad: EncryptionContext.Map,
                          encryptedDataKeys: EncryptedDataKeys,
                          contentType: ContentType,
                          ivLength: uint8,
                          frameLength: uint32)
  {
    predicate Valid() {
<<<<<<< HEAD
      && EncryptionContext.Valid(aad)
=======
      && EncryptionContext.Serializable(aad)
>>>>>>> 6a61d2e3
      && encryptedDataKeys.Valid()
      && algorithmSuiteID.IVLength() == ivLength as nat
      && ValidFrameLength(frameLength, contentType)
    }
  }

  /*
   * Header authentication type definition
   */

  datatype HeaderAuthentication = HeaderAuthentication(iv: seq<uint8>, authenticationTag: seq<uint8>)

  predicate ValidFrameLength(frameLength: uint32, contentType: ContentType) {
    match contentType
    case NonFramed => frameLength == 0
    case Framed => frameLength != 0
  }

  /*
   * Specifications of serialized format
   */

  function {:opaque} HeaderBodyToSeq(hb: HeaderBody): seq<uint8>
    requires hb.Valid()
  {
    [hb.version as uint8] +
    [hb.typ as uint8] +
    UInt16ToSeq(hb.algorithmSuiteID as uint16) +
    hb.messageID +
    EncryptionContext.MapToLinear(hb.aad) +
    EDKsToSeq(hb.encryptedDataKeys) +
    [ContentTypeToUInt8(hb.contentType)] +
    Reserved +
    [hb.ivLength] +
    UInt32ToSeq(hb.frameLength)
  }

  function EDKsToSeq(encryptedDataKeys: EncryptedDataKeys): seq<uint8>
    requires encryptedDataKeys.Valid()
  {
    var n := |encryptedDataKeys.entries|;
    UInt16ToSeq(n as uint16) +
    EDKEntriesToSeq(encryptedDataKeys.entries, 0, n)
  }

  function EDKEntriesToSeq(entries: seq<Materials.EncryptedDataKey>, lo: nat, hi: nat): seq<uint8>
    requires forall i :: 0 <= i < |entries| ==> entries[i].Valid()
    requires lo <= hi <= |entries|
  {
    if lo == hi then [] else EDKEntriesToSeq(entries, lo, hi - 1) + EDKEntryToSeq(entries[hi - 1])
  }

  function EDKEntryToSeq(edk: Materials.EncryptedDataKey): seq<uint8>
    requires edk.Valid()
  {
    UInt16ToSeq(|edk.providerID| as uint16)   + edk.providerID +
    UInt16ToSeq(|edk.providerInfo| as uint16) + edk.providerInfo +
    UInt16ToSeq(|edk.ciphertext| as uint16)   + edk.ciphertext
  }
}<|MERGE_RESOLUTION|>--- conflicted
+++ resolved
@@ -86,11 +86,7 @@
                           frameLength: uint32)
   {
     predicate Valid() {
-<<<<<<< HEAD
-      && EncryptionContext.Valid(aad)
-=======
       && EncryptionContext.Serializable(aad)
->>>>>>> 6a61d2e3
       && encryptedDataKeys.Valid()
       && algorithmSuiteID.IVLength() == ivLength as nat
       && ValidFrameLength(frameLength, contentType)
