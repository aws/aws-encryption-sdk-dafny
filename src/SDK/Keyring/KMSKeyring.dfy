--- conflicted
+++ resolved
@@ -127,17 +127,6 @@
     method OnEncrypt(materials: Mat.ValidEncryptionMaterials) returns (res: Result<Mat.ValidEncryptionMaterials>)
       requires Valid()
       ensures Valid()
-<<<<<<< HEAD
-      ensures isDiscovery ==> res.Success? && res.value.None?
-      ensures res.Success? && res.value.Some? ==>
-          algorithmSuiteID == res.value.get.algorithmSuiteID
-      ensures res.Success? && res.value.Some? && plaintextDataKey.Some? ==>
-          plaintextDataKey.get == res.value.get.plaintextDataKey
-      ensures res.Success? && res.value.Some? ==>
-        var generateTraces: seq<Mat.KeyringTraceEntry> := Filter(res.value.get.keyringTrace, Mat.IsGenerateTraceEntry);
-        |generateTraces| == if plaintextDataKey.None? then 1 else 0
-      decreases Repr
-=======
       ensures res.Success? ==> 
           && materials.encryptionContext == res.value.encryptionContext
           && materials.algorithmSuiteID == res.value.algorithmSuiteID 
@@ -146,7 +135,7 @@
           && materials.encryptedDataKeys <= res.value.encryptedDataKeys
           && materials.signingKey == res.value.signingKey
       ensures isDiscovery ==> res.Success? && res.value == materials
->>>>>>> 1ece574d
+      decreases Repr
     {
       if isDiscovery {
         return Success(materials);
@@ -213,11 +202,6 @@
     method OnDecrypt(materials: Mat.ValidDecryptionMaterials, edks: seq<Mat.EncryptedDataKey>) returns (res: Result<Mat.ValidDecryptionMaterials>)
       requires Valid()
       ensures Valid()
-<<<<<<< HEAD
-      ensures |edks| == 0 ==> res.Success? && res.value.None?
-      ensures res.Success? && res.value.Some? ==> res.value.get.algorithmSuiteID == algorithmSuiteID
-      decreases Repr
-=======
       ensures |edks| == 0 ==> res.Success? && materials == res.value
       ensures materials.plaintextDataKey.Some? ==> res.Success? && materials == res.value
       ensures res.Success? ==>
@@ -226,7 +210,7 @@
           && (materials.plaintextDataKey.Some? ==> res.value.plaintextDataKey == materials.plaintextDataKey)
           && materials.keyringTrace <= res.value.keyringTrace
           && materials.verificationKey == res.value.verificationKey
->>>>>>> 1ece574d
+      decreases Repr
       // TODO: keyring trace DECRYPTED_DATA_KEY flag assurance
     {
       if |edks| == 0 || materials.plaintextDataKey.Some? {
