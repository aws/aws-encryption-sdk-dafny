include "../../StandardLibrary/StandardLibrary.dfy"
include "../../StandardLibrary/UInt.dfy"
include "../Materials.dfy"
include "Defs.dfy"
include "../AlgorithmSuite.dfy"
include "../../Crypto/Random.dfy"
include "../../Crypto/RSAEncryption.dfy"
include "../../Util/UTF8.dfy"

module RawRSAKeyringDef {
  import opened StandardLibrary
  import opened UInt = StandardLibrary.UInt
  import KeyringDefs
  import AlgorithmSuite
  import RSA = RSAEncryption
  import Materials
  import Random
  import UTF8

  class RawRSAKeyring extends KeyringDefs.Keyring {
    const keyNamespace: UTF8.ValidUTF8Bytes
    const keyName: UTF8.ValidUTF8Bytes
    const paddingMode: RSA.RSAPaddingMode
    const bitLength: RSA.RSABitLength
    const encryptionKey: Option<seq<uint8>>
    const decryptionKey: Option<seq<uint8>>

    predicate Valid()
      reads this
    {
      Repr == {this} &&
      (encryptionKey.Some? ==> RSA.RSA.RSAWfEK(bitLength, paddingMode, encryptionKey.get)) &&
      (decryptionKey.Some? ==> RSA.RSA.RSAWfDK(bitLength, paddingMode, decryptionKey.get)) &&
      (encryptionKey.Some? || decryptionKey.Some?) &&
      |keyNamespace| < UINT16_LIMIT &&
      |keyName| < UINT16_LIMIT
    }

    constructor(namespace: UTF8.ValidUTF8Bytes, name: UTF8.ValidUTF8Bytes, padding: RSA.RSAPaddingMode, bits: RSA.RSABitLength, ek: Option<seq<uint8>>, dk: Option<seq<uint8>>)
      requires ek.Some? ==> RSA.RSA.RSAWfEK(bits, padding, ek.get)
      requires dk.Some? ==> RSA.RSA.RSAWfDK(bits, padding, dk.get)
      requires ek.Some? || dk.Some?
      requires |namespace| < UINT16_LIMIT && |name| < UINT16_LIMIT
      ensures keyNamespace == namespace
      ensures keyName == name
      ensures paddingMode == padding && bitLength == bits
      ensures encryptionKey == ek
      ensures decryptionKey == dk
      ensures Valid()
    {
      keyNamespace := namespace;
      keyName := name;
      paddingMode, bitLength := padding, bits;
      encryptionKey := ek;
      decryptionKey := dk;
      Repr := {this};
    }

    method OnEncrypt(algorithmSuiteID: Materials.AlgorithmSuite.ID,
                     encryptionContext: Materials.EncryptionContext,
                     plaintextDataKey: Option<seq<uint8>>) returns (res: Result<Option<Materials.ValidDataKeyMaterials>>)
      requires Valid()
      requires plaintextDataKey.Some? ==> algorithmSuiteID.ValidPlaintextDataKey(plaintextDataKey.get)
      ensures Valid()
      ensures unchanged(Repr)
      ensures res.Success? && res.value.Some? ==> 
          algorithmSuiteID == res.value.get.algorithmSuiteID
      ensures res.Success? && res.value.Some? && plaintextDataKey.Some? ==> 
          plaintextDataKey.get == res.value.get.plaintextDataKey
    {
      if encryptionKey.None? {
        return Failure("Encryption key undefined");
      } else {
<<<<<<< HEAD
        var plaintextDataKey := plaintextDataKey;
        var algorithmID := algorithmSuiteID;
        if plaintextDataKey.None? {
          var k := Random.GenerateBytes(algorithmID.KeyLength() as int32);
          plaintextDataKey := Some(k);
=======
        var dataKey := encMat.plaintextDataKey;
        var algorithmID := encMat.algorithmSuiteID;
        if dataKey.None? {
          var k := Random.GenerateBytes(algorithmID.KDFInputKeyLength() as int32);
          dataKey := Some(k);
>>>>>>> bd16317c
        }
        var aad := Materials.FlattenSortEncCtx(encryptionContext);
        var edkCiphertext := RSA.RSA.RSAEncrypt(bitLength, paddingMode, encryptionKey.get, plaintextDataKey.get);
        if edkCiphertext.None? {
          return Failure("Error on encrypt!");
        } else if UINT16_LIMIT <= |edkCiphertext.get| {
          return Failure("Encrypted data key too long.");
        }
        var edk := Materials.EncryptedDataKey(keyNamespace, keyName, edkCiphertext.get);
        var dataKey := Materials.DataKeyMaterials(algorithmSuiteID, plaintextDataKey.get, [edk]);
        assert dataKey.algorithmSuiteID.ValidPlaintextDataKey(dataKey.plaintextDataKey);
        return Success(Some(dataKey));
      }
    }

    method OnDecrypt(algorithmSuiteID: AlgorithmSuite.ID, 
                     encryptionContext: Materials.EncryptionContext, 
                     edks: seq<Materials.EncryptedDataKey>)
      returns (res: Result<Option<seq<uint8>>>)
      requires Valid() 
      ensures Valid()
      ensures |edks| == 0 ==> res.Success? && res.value.None?
      ensures res.Success? && res.value.Some? ==> 
          algorithmSuiteID.ValidPlaintextDataKey(res.value.get)
    {
      if |edks| == 0 {
        return Success(None);
      } else if decryptionKey.None? {
        return Failure("Decryption key undefined");
      }
      var i := 0;
      while i < |edks|
        invariant  0 <= i <= |edks|
      {
        var edk := edks[i];
        if edk.providerID != keyNamespace {
          // continue with the next EDK
        } else if edk.providerInfo != keyName {
          // continue with the next EDK
        } else {
          var octxt := RSA.RSA.RSADecrypt(bitLength, paddingMode, decryptionKey.get, edks[0].ciphertext);
          match octxt
          case None =>
            // continue with the next EDK
          case Some(k) =>
<<<<<<< HEAD
            if algorithmSuiteID.ValidPlaintextDataKey(k) { // check for correct key length
              return Success(Some(k));
=======
            if |k| == decMat.algorithmSuiteID.KDFInputKeyLength() { // check for correct key length
              decMat.plaintextDataKey := Some(k);
              return Success(decMat);
>>>>>>> bd16317c
            } else {
              return Failure(("Bad key length!"));
            }
        }
        i := i + 1;
      }
      return Success(None);
    }
  }
}<|MERGE_RESOLUTION|>--- conflicted
+++ resolved
@@ -71,19 +71,11 @@
       if encryptionKey.None? {
         return Failure("Encryption key undefined");
       } else {
-<<<<<<< HEAD
         var plaintextDataKey := plaintextDataKey;
         var algorithmID := algorithmSuiteID;
         if plaintextDataKey.None? {
-          var k := Random.GenerateBytes(algorithmID.KeyLength() as int32);
+          var k := Random.GenerateBytes(algorithmID.KDFInputKeyLength() as int32);
           plaintextDataKey := Some(k);
-=======
-        var dataKey := encMat.plaintextDataKey;
-        var algorithmID := encMat.algorithmSuiteID;
-        if dataKey.None? {
-          var k := Random.GenerateBytes(algorithmID.KDFInputKeyLength() as int32);
-          dataKey := Some(k);
->>>>>>> bd16317c
         }
         var aad := Materials.FlattenSortEncCtx(encryptionContext);
         var edkCiphertext := RSA.RSA.RSAEncrypt(bitLength, paddingMode, encryptionKey.get, plaintextDataKey.get);
@@ -129,14 +121,8 @@
           case None =>
             // continue with the next EDK
           case Some(k) =>
-<<<<<<< HEAD
             if algorithmSuiteID.ValidPlaintextDataKey(k) { // check for correct key length
               return Success(Some(k));
-=======
-            if |k| == decMat.algorithmSuiteID.KDFInputKeyLength() { // check for correct key length
-              decMat.plaintextDataKey := Some(k);
-              return Success(decMat);
->>>>>>> bd16317c
             } else {
               return Failure(("Bad key length!"));
             }
