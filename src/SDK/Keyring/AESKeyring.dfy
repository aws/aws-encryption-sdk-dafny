--- conflicted
+++ resolved
@@ -64,15 +64,9 @@
     method OnEncrypt(encMat: Mat.ValidEncryptionMaterialsInput) returns (res: Result<Mat.ValidEncryptionMaterialsOutput>)
       requires Valid()
       ensures Valid()
-<<<<<<< HEAD
       ensures unchanged(Repr)
-      ensures res.Success? ==> res.value.Valid() && res.value == encMat
-      ensures res.Success? && old(encMat.plaintextDataKey.Some?) ==> res.value.plaintextDataKey == old(encMat.plaintextDataKey)
-      ensures res.Failure? ==> unchanged(encMat)
-=======
       ensures res.Success? ==> encMat.algorithmSuiteID == res.value.algorithmSuiteID
       ensures res.Success? && encMat.plaintextDataKey.Some? ==> res.value.plaintextDataKey == encMat.plaintextDataKey.get
->>>>>>> 185a7d96
     {
       var dataKey := encMat.plaintextDataKey;
       if dataKey.None? {
