--- conflicted
+++ resolved
@@ -49,27 +49,16 @@
       Repr := {this};
     }
 
-<<<<<<< HEAD
     function method AESProviderInfo(iv: seq<uint8>): seq<uint8>
       requires Valid()
       requires |iv| == aesType.ivLen as int
       reads this
     {
-      StringToByteSeq(keyName) + 
+      StringToByteSeq(keyName) +
         [0, 0, 0, aesType.tagLen * 8] + // tag length in bits
         [0, 0, 0, aesType.ivLen] + // IV length in bytes
         iv
     }
-=======
-        function method aes_provider_info(iv : seq<uint8>) : seq<uint8>
-            requires |iv| == 12
-            reads this {
-              key_name +
-                [0, 0, 0, TAG_LEN * 8] + // tag length in bits
-                [0, 0, 0, IV_LEN] + // IV length in bytes
-                iv
-            }
->>>>>>> ebf3ffe0
 
     method OnEncrypt(encMat: Mat.EncryptionMaterials) returns (res: Result<Mat.EncryptionMaterials>)
       requires encMat.Valid()
@@ -108,7 +97,6 @@
       seqToUInt32(info[|keyName| + 4 .. |keyName| + 4 + 4]) == aesType.ivLen as uint32
     }
 
-<<<<<<< HEAD
     function method GetIvFromProvInfo(info: seq<uint8>): seq<uint8>
       requires ValidProviderInfo(info)
     {
@@ -144,33 +132,6 @@
             if |ptKey| == AlgorithmSuite.InputKeyLength(decMat.algorithmSuiteID) { // check for correct key length
               decMat.plaintextDataKey := Some(ptKey);
               return Success(decMat);
-=======
-        method OnDecrypt(x : DecMaterials, edks : seq<EDK>) returns (res : Result<DecMaterials>)
-            requires Valid()
-            requires WFDecMaterials(x)
-            ensures Valid()
-            ensures res.Ok? ==> WFDecMaterials(res.get)
-            ensures res.Ok? ==> res.get.alg_id == x.alg_id
-        {
-            if |edks| == 0 { return Err("No edks given to OnDecrypt!"); }
-            if edks[0].provider_id != key_namespace { var x := OnDecrypt(x, edks[1..]); return x;}
-            match parse_provider_info(edks[0].provider_info) {
-                case None => {var x := OnDecrypt(x, edks[1..]); return x;}
-                case Some(iv) => {
-                    var octxt := AES.AES.aes_decrypt(aes_type, TAG_LEN, wrapping_key, edks[0].ciphertext, iv, EncCtxFlatten(x.enc_ctx));
-                    match octxt {
-                        case Err(e) => {var x := OnDecrypt(x, edks[1..]); return x;}
-                        case Ok(k) => {
-                            if |k| == AlgorithmSuite.input_key_length(x.alg_id) { // check for correct key length
-                                return Ok(DecMat(x.alg_id, x.enc_ctx, Some(k), None));
-                            }
-                            else {
-                                return Err("Bad key length!");
-                            }
-                        }
-                    }
-                }
->>>>>>> ebf3ffe0
             }
           }
         }
