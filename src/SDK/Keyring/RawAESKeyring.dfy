--- conflicted
+++ resolved
@@ -30,27 +30,15 @@
     const wrappingAlgorithm: EncryptionSuites.EncryptionSuite
 
     predicate Valid() reads this {
-<<<<<<< HEAD
       Repr == {this} &&
       |wrappingKey| == wrappingAlgorithm.keyLen as int &&
       wrappingAlgorithm in VALID_ALGORITHMS &&
       wrappingAlgorithm.Valid() &&
-      StringIs8Bit(keyNamespace) && StringIs8Bit(keyName)
-    }
-
-    constructor(namespace: string, name: string, key: seq<uint8>, wrappingAlg: EncryptionSuites.EncryptionSuite)
-      requires StringIs8Bit(namespace) && StringIs8Bit(name)
-=======
-        Repr == {this} &&
-        |wrappingKey| == wrappingAlgorithm.keyLen as int &&
-        wrappingAlgorithm in VALID_ALGORITHMS &&
-        wrappingAlgorithm.Valid() &&
-        |keyNamespace| < UINT16_LIMIT
+      |keyNamespace| < UINT16_LIMIT
     }
 
     constructor(namespace: UTF8.ValidUTF8Bytes, name: UTF8.ValidUTF8Bytes, key: seq<uint8>, wrappingAlg: EncryptionSuites.EncryptionSuite)
       requires |namespace| < UINT16_LIMIT
->>>>>>> 9db0b385
       requires wrappingAlg in VALID_ALGORITHMS
       requires wrappingAlg.Valid()
       requires |key| == wrappingAlg.keyLen as int
