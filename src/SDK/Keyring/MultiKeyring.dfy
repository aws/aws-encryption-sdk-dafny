include "../../StandardLibrary/StandardLibrary.dfy"
include "../../StandardLibrary/UInt.dfy"
include "../AlgorithmSuite.dfy"
include "./Defs.dfy"
include "../../Crypto/Random.dfy"
include "../Materials.dfy"

module {:extern "MultiKeyringDef"} MultiKeyringDef {
    import opened KeyringDefs
    import opened StandardLibrary
    import opened UInt = StandardLibrary.UInt
    import AlgorithmSuite
    import Mat = Materials

    function childrenRepr (xs : seq<Keyring>) : (res : set<object>) reads (set i | 0 <= i < |xs| :: xs[i])
        ensures forall i :: i in xs ==> i in res && i.Repr <= res
        decreases |xs|
    {
        if xs == [] then {} else
        childrenRepr(xs[1..]) + {xs[0]} + xs[0].Repr
    }

    class MultiKeyring extends Keyring {
        const generator : Keyring?
        // TODO-RS: Make this a seq<Keyring> once https://github.com/dafny-lang/dafny/issues/406 is addressed
        const children : array<Keyring>
        constructor (g : Keyring?, c : array<Keyring>) ensures generator == g ensures children == c
            requires g != null ==> g.Valid()
            requires forall i :: 0 <= i < c.Length ==> c[i].Valid()
            ensures Valid()
        {
            generator := g;
            children := c;
            Repr := {this} + (if g != null then {g} + g.Repr else {}) + {children} + childrenRepr(c[..]);
        }

        predicate Valid() reads this, Repr {
            && children in Repr
            && (generator != null ==> generator in Repr && generator.Repr <= Repr && generator.Valid())
            && (forall j :: 0 <= j < children.Length ==> children[j] in Repr && children[j].Repr <= Repr && children[j].Valid())
        }

        method OnEncrypt(materials: Materials.ValidEncryptionMaterials) returns (res: Result<Materials.ValidEncryptionMaterials>)
            requires Valid()
            ensures Valid()
<<<<<<< HEAD
            ensures unchanged(Repr)
            ensures res.Success? && res.value.Some? ==> 
                algorithmSuiteID == res.value.get.algorithmSuiteID
            ensures res.Success? && res.value.Some? && plaintextDataKey.Some? ==>
                plaintextDataKey.get == res.value.get.plaintextDataKey
            ensures res.Success? && res.value.Some? ==>
                var generateTraces: seq<Mat.KeyringTraceEntry> := Filter(res.value.get.keyringTrace, Mat.IsGenerateTraceEntry);
                |generateTraces| == if plaintextDataKey.None? then 1 else 0
            decreases Repr
=======
            ensures res.Success? ==> 
                    && materials.encryptionContext == res.value.encryptionContext
                    && materials.algorithmSuiteID == res.value.algorithmSuiteID 
                    && (materials.plaintextDataKey.Some? ==> res.value.plaintextDataKey == materials.plaintextDataKey)
                    && materials.keyringTrace <= res.value.keyringTrace
                    && materials.encryptedDataKeys <= res.value.encryptedDataKeys
                    && materials.signingKey == res.value.signingKey
>>>>>>> 1ece574d
        {
            // First pass on or generate the plaintext data key
            var resultMaterials := materials;
            if generator != null {
                resultMaterials :- generator.OnEncrypt(resultMaterials);
            }
            if resultMaterials.plaintextDataKey.None? {
                return Failure("Bad state: data key not found");
            }

            // Then apply each of the children in sequence
            // TODO-RS: Use folding here instead
            var i := 0;
            while i < children.Length
                invariant resultMaterials.plaintextDataKey.Some?
                invariant materials.encryptionContext == resultMaterials.encryptionContext
                invariant materials.algorithmSuiteID == resultMaterials.algorithmSuiteID
                invariant materials.plaintextDataKey.Some? ==> resultMaterials.plaintextDataKey == materials.plaintextDataKey
                invariant materials.keyringTrace <= resultMaterials.keyringTrace
                invariant materials.encryptedDataKeys <= resultMaterials.encryptedDataKeys
                invariant materials.signingKey == resultMaterials.signingKey
                decreases children.Length - i 
            {
                resultMaterials :- children[i].OnEncrypt(resultMaterials);
                i := i + 1;
            }
            res := Success(resultMaterials);
        }
        method OnDecrypt(materials: Materials.ValidDecryptionMaterials,
                         edks: seq<Materials.EncryptedDataKey>) returns (res: Result<Materials.ValidDecryptionMaterials>)
            requires Valid()
            ensures Valid()
<<<<<<< HEAD
            ensures |edks| == 0 ==> res.Success? && res.value.None?
            ensures res.Success? && res.value.Some? ==> res.value.get.algorithmSuiteID == algorithmSuiteID
            decreases Repr
=======
            ensures |edks| == 0 ==> res.Success? && materials == res.value
            ensures materials.plaintextDataKey.Some? ==> res.Success? && materials == res.value
            ensures res.Success? ==>
                && materials.encryptionContext == res.value.encryptionContext
                && materials.algorithmSuiteID == res.value.algorithmSuiteID
                && (materials.plaintextDataKey.Some? ==> res.value.plaintextDataKey == materials.plaintextDataKey)
                && materials.keyringTrace <= res.value.keyringTrace
                && materials.verificationKey == res.value.verificationKey
>>>>>>> 1ece574d
        {
            res := Success(materials);
            if |edks| == 0 || materials.plaintextDataKey.Some? {
                return res;
            }
            if generator != null {
                var onDecryptResult := generator.OnDecrypt(materials, edks);
                if onDecryptResult.Failure? {
                    res := onDecryptResult;
                } else if onDecryptResult.value.plaintextDataKey.Some? {
                    return onDecryptResult;
                }
            }
            var i := 0;
            while i < children.Length
                invariant res.Success? ==> 
                        && materials.encryptionContext == res.value.encryptionContext
                        && materials.algorithmSuiteID == res.value.algorithmSuiteID 
                        && (materials.plaintextDataKey.Some? ==> res.value.plaintextDataKey == materials.plaintextDataKey)
                        && materials.keyringTrace <= res.value.keyringTrace
                        && materials.verificationKey == res.value.verificationKey
                decreases children.Length - i
            {
                var onDecryptResult := children[i].OnDecrypt(materials, edks);
                if onDecryptResult.Failure? {
                    res := onDecryptResult;
                } else if onDecryptResult.value.plaintextDataKey.Some? {
                    return onDecryptResult;
                }
                i := i + 1;
            }
            return res;
        }
    }
}<|MERGE_RESOLUTION|>--- conflicted
+++ resolved
@@ -43,17 +43,6 @@
         method OnEncrypt(materials: Materials.ValidEncryptionMaterials) returns (res: Result<Materials.ValidEncryptionMaterials>)
             requires Valid()
             ensures Valid()
-<<<<<<< HEAD
-            ensures unchanged(Repr)
-            ensures res.Success? && res.value.Some? ==> 
-                algorithmSuiteID == res.value.get.algorithmSuiteID
-            ensures res.Success? && res.value.Some? && plaintextDataKey.Some? ==>
-                plaintextDataKey.get == res.value.get.plaintextDataKey
-            ensures res.Success? && res.value.Some? ==>
-                var generateTraces: seq<Mat.KeyringTraceEntry> := Filter(res.value.get.keyringTrace, Mat.IsGenerateTraceEntry);
-                |generateTraces| == if plaintextDataKey.None? then 1 else 0
-            decreases Repr
-=======
             ensures res.Success? ==> 
                     && materials.encryptionContext == res.value.encryptionContext
                     && materials.algorithmSuiteID == res.value.algorithmSuiteID 
@@ -61,7 +50,7 @@
                     && materials.keyringTrace <= res.value.keyringTrace
                     && materials.encryptedDataKeys <= res.value.encryptedDataKeys
                     && materials.signingKey == res.value.signingKey
->>>>>>> 1ece574d
+            decreases Repr
         {
             // First pass on or generate the plaintext data key
             var resultMaterials := materials;
@@ -94,11 +83,6 @@
                          edks: seq<Materials.EncryptedDataKey>) returns (res: Result<Materials.ValidDecryptionMaterials>)
             requires Valid()
             ensures Valid()
-<<<<<<< HEAD
-            ensures |edks| == 0 ==> res.Success? && res.value.None?
-            ensures res.Success? && res.value.Some? ==> res.value.get.algorithmSuiteID == algorithmSuiteID
-            decreases Repr
-=======
             ensures |edks| == 0 ==> res.Success? && materials == res.value
             ensures materials.plaintextDataKey.Some? ==> res.Success? && materials == res.value
             ensures res.Success? ==>
@@ -107,7 +91,7 @@
                 && (materials.plaintextDataKey.Some? ==> res.value.plaintextDataKey == materials.plaintextDataKey)
                 && materials.keyringTrace <= res.value.keyringTrace
                 && materials.verificationKey == res.value.verificationKey
->>>>>>> 1ece574d
+            decreases Repr
         {
             res := Success(materials);
             if |edks| == 0 || materials.plaintextDataKey.Some? {
