include "../../StandardLibrary/StandardLibrary.dfy"
include "../../StandardLibrary/UInt.dfy"
include "../Materials.dfy"
include "../AlgorithmSuite.dfy"

module KeyringDefs {
  import opened StandardLibrary
  import opened UInt = StandardLibrary.UInt
  import Materials
  import AlgorithmSuite

  trait {:termination false} Keyring {
    ghost var Repr : set<object>
    predicate Valid() reads this, Repr

    method OnEncrypt(algorithmSuiteID: Materials.AlgorithmSuite.ID,
                     encryptionContext: Materials.EncryptionContext,
                     plaintextDataKey: Option<seq<uint8>>) returns (res: Result<Option<Materials.ValidDataKeyMaterials>>)
      requires Valid()
      requires plaintextDataKey.Some? ==> algorithmSuiteID.ValidPlaintextDataKey(plaintextDataKey.get)
      ensures Valid()
<<<<<<< HEAD
      ensures res.Success? ==> res.value.Valid() && res.value == encMat
      ensures res.Success? && old(encMat.plaintextDataKey.Some?) ==> res.value.plaintextDataKey == old(encMat.plaintextDataKey)
      // ensures res.Failure? ==> unchanged(encMat)
=======
      ensures res.Success? && res.value.Some? ==> 
          algorithmSuiteID == res.value.get.algorithmSuiteID
      ensures res.Success? && res.value.Some? && plaintextDataKey.Some? ==> 
          plaintextDataKey.get == res.value.get.plaintextDataKey

>>>>>>> 9db0b385
      // TODO: keyring trace GENERATED_DATA_KEY flag assurance
      // TODO: keyring trace ENCRYPTED_DATA_KEY flag assurance

    method OnDecrypt(algorithmSuiteID: AlgorithmSuite.ID,
                     encryptionContext: Materials.EncryptionContext,
                     edks: seq<Materials.EncryptedDataKey>) returns (res: Result<Option<seq<uint8>>>)
      requires Valid()
      ensures Valid()
      ensures |edks| == 0 ==> res.Success? && res.value.None?
      ensures res.Success? && res.value.Some? ==> 
          algorithmSuiteID.ValidPlaintextDataKey(res.value.get)
      // TODO: keyring trace DECRYPTED_DATA_KEY flag assurance
  }
}<|MERGE_RESOLUTION|>--- conflicted
+++ resolved
@@ -19,17 +19,10 @@
       requires Valid()
       requires plaintextDataKey.Some? ==> algorithmSuiteID.ValidPlaintextDataKey(plaintextDataKey.get)
       ensures Valid()
-<<<<<<< HEAD
-      ensures res.Success? ==> res.value.Valid() && res.value == encMat
-      ensures res.Success? && old(encMat.plaintextDataKey.Some?) ==> res.value.plaintextDataKey == old(encMat.plaintextDataKey)
-      // ensures res.Failure? ==> unchanged(encMat)
-=======
       ensures res.Success? && res.value.Some? ==> 
           algorithmSuiteID == res.value.get.algorithmSuiteID
       ensures res.Success? && res.value.Some? && plaintextDataKey.Some? ==> 
           plaintextDataKey.get == res.value.get.plaintextDataKey
-
->>>>>>> 9db0b385
       // TODO: keyring trace GENERATED_DATA_KEY flag assurance
       // TODO: keyring trace ENCRYPTED_DATA_KEY flag assurance
 
@@ -38,7 +31,6 @@
                      edks: seq<Materials.EncryptedDataKey>) returns (res: Result<Option<seq<uint8>>>)
       requires Valid()
       ensures Valid()
-      ensures |edks| == 0 ==> res.Success? && res.value.None?
       ensures res.Success? && res.value.Some? ==> 
           algorithmSuiteID.ValidPlaintextDataKey(res.value.get)
       // TODO: keyring trace DECRYPTED_DATA_KEY flag assurance
