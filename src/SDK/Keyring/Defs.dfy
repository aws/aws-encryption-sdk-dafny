--- conflicted
+++ resolved
@@ -22,16 +22,10 @@
       ensures res.Success? && res.value.Some? ==> 
         algorithmSuiteID == res.value.get.algorithmSuiteID
       ensures res.Success? && res.value.Some? && plaintextDataKey.Some? ==> 
-<<<<<<< HEAD
-          plaintextDataKey.get == res.value.get.plaintextDataKey
-      // TODO: keyring trace GENERATED_DATA_KEY flag assurance
-      // TODO: keyring trace ENCRYPTED_DATA_KEY flag assurance
-=======
         plaintextDataKey.get == res.value.get.plaintextDataKey
       ensures res.Success? && res.value.Some? ==>
         var generateTraces := Filter(res.value.get.keyringTrace, Materials.IsGenerateTraceEntry);
         |generateTraces| == if plaintextDataKey.None? then 1 else 0
->>>>>>> 09a411ec
 
     method OnDecrypt(algorithmSuiteID: AlgorithmSuite.ID,
                      encryptionContext: Materials.EncryptionContext,
