--- conflicted
+++ resolved
@@ -17,57 +17,23 @@
                      encryptionContext: Materials.EncryptionContext,
                      plaintextDataKey: Option<seq<uint8>>) returns (res: Result<Option<Materials.ValidDataKeyMaterials>>)
       requires Valid()
-<<<<<<< HEAD
-      requires encMat.Valid()
-      modifies encMat`plaintextDataKey, encMat`encryptedDataKeys, encMat`keyringTrace
-      ensures Valid()
-      // Success returns a valid set of the modified input encryptionMaterials
-      ensures res.Success? ==> res.value.Valid() && res.value == encMat
-      // Failure does not modify the input encryptionMaterials
-      ensures res.Failure? ==> unchanged(encMat)
-      // If the encryptionMaterials contain a plaintextDataKey on input, it is unchanged
-      ensures old(encMat.plaintextDataKey.Some?) ==> unchanged(encMat`plaintextDataKey)
-      // New EDKs are only ever appended to the encryptedDataKeys
-      ensures old(encMat.encryptedDataKeys) <= encMat.encryptedDataKeys
-      // New traces are only ever appended to the keyringTrace
-      ensures old(encMat.keyringTrace) <= encMat.keyringTrace
-        
-    method OnDecrypt(decMat: Materials.DecryptionMaterials, edks: seq<Materials.EncryptedDataKey>) returns (res: Result<Materials.DecryptionMaterials>)
-      requires Valid()
-      requires decMat.Valid()
-      modifies decMat`plaintextDataKey, decMat`keyringTrace
-      ensures Valid()
-      // Success returns a valid set of the modified input decryptionMaterials
-      ensures res.Success? ==> res.value.Valid() && res.value == decMat
-      // If given an empty list of EDKs, returns Success and does not update the decryptionMaterials
-      ensures |edks| == 0 ==> res.Success? && unchanged(decMat)
-      // If input decryptionMaterials contain a plaintextDataKey,
-      // returns Success and does not update the decryptionMaterials
-      ensures old(decMat.plaintextDataKey.Some?) ==> res.Success? && unchanged(decMat)
-      // Failure does not modify the input encryptionMaterials
-      ensures res.Failure? ==> unchanged(decMat)
-      // New traces are only ever appended to the keyringTrace
-      ensures old(decMat.keyringTrace) <= decMat.keyringTrace
-=======
       requires plaintextDataKey.Some? ==> algorithmSuiteID.ValidPlaintextDataKey(plaintextDataKey.get)
       ensures Valid()
       ensures res.Success? && res.value.Some? ==> 
           algorithmSuiteID == res.value.get.algorithmSuiteID
       ensures res.Success? && res.value.Some? && plaintextDataKey.Some? ==> 
           plaintextDataKey.get == res.value.get.plaintextDataKey
-
       // TODO: keyring trace GENERATED_DATA_KEY flag assurance
       // TODO: keyring trace ENCRYPTED_DATA_KEY flag assurance
 
     method OnDecrypt(algorithmSuiteID: AlgorithmSuite.ID,
                      encryptionContext: Materials.EncryptionContext,
-                     edks: seq<Materials.EncryptedDataKey>) returns (res: Result<Option<seq<uint8>>>)
+                     edks: seq<Materials.EncryptedDataKey>) returns (res: Result<Option<Materials.OnDecryptResult>>)
       requires Valid()
       ensures Valid()
       ensures |edks| == 0 ==> res.Success? && res.value.None?
       ensures res.Success? && res.value.Some? ==> 
           algorithmSuiteID.ValidPlaintextDataKey(res.value.get)
       // TODO: keyring trace DECRYPTED_DATA_KEY flag assurance
->>>>>>> 9db0b385
   }
 }