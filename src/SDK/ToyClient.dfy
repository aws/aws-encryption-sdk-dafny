include "../StandardLibrary/StandardLibrary.dfy"
include "../StandardLibrary/UInt.dfy"
<<<<<<< HEAD
include "Common.dfy"
=======
include "Materials.dfy"
>>>>>>> 6d8735cd
include "CMM/Defs.dfy"
include "AlgorithmSuite.dfy"
include "../Crypto/AESEncryption.dfy"

module ToyClientDef {
  import opened StandardLibrary
  import opened UInt = StandardLibrary.UInt
  import Materials
  import CMMDefs
  import AlgorithmSuite
  import AESEncryption
  import Cipher
<<<<<<< HEAD

  datatype Encryption = Encryption(ec: Materials.EncryptionContext, edks: seq<Materials.EncryptedDataKey>, ctxt: seq<uint8>)

  class Client {
    var cmm: CMMDefs.CMM
    ghost var Repr: set<object>
=======

  datatype Encryption = Encryption(ec: Materials.EncryptionContext, edks: seq<Materials.EncryptedDataKey>, ctxt: seq<uint8>)

  class Client {
    var cmm: CMMDefs.CMM
    ghost var Repr: set<object>

>>>>>>> 6d8735cd
    predicate Valid()
      reads this, Repr
    {
      this in Repr &&
      cmm in Repr && cmm.Repr <= Repr && this !in cmm.Repr && cmm.Valid()
    }
<<<<<<< HEAD
    constructor OfCMM(c: CMMDefs.CMM) requires c.Valid() ensures Valid() {
      cmm := c;
      Repr := {this, cmm} + c.Repr;
    }
    /*
    constructor OfKeyring(k: Keyring.Keyring) requires k.Valid() ensures Valid() ensures fresh(cmm) {
      cmm := new DefaultCMMDef.DefaultCMM.OfKeyring(k);
      new;
      Repr := {this, cmm} + cmm.Repr;
    }
    */
    method GetEncMaterials(ec: Materials.EncryptionContext) returns (res: Result<Materials.EncryptionMaterials>)
      requires Valid()
      ensures Valid()
      ensures res.Success? ==> res.value.algorithmSuiteID == AlgorithmSuite.AES_256_GCM_IV12_TAG16_HKDF_SHA384_ECDSA_P384
      ensures res.Success? ==> res.value.plaintextDataKey.Some?
    {
      var r :- cmm.EncMatRequest(ec, None, None);
      if r.algorithmSuiteID != AlgorithmSuite.AES_256_GCM_IV12_TAG16_HKDF_SHA384_ECDSA_P384 {
        return Failure("bad alg id");
      } else if r.plaintextDataKey.None? {
        return Failure("bad data key");
      }
      return Success(r);
    }

    method Encrypt(pt: seq<uint8>, ec: Materials.EncryptionContext) returns (res: Result<Encryption>)
      requires Valid()
      ensures Valid()
    {
      var em :- GetEncMaterials(ec);
      if |em.plaintextDataKey.get| != 32 {
        return Failure("bad data key length");
      }
      var ciphertext :- AESEncryption.AES.AESEncrypt(Cipher.AES_GCM_256, em.plaintextDataKey.get, pt, []);
      return Success(Encryption(em.encryptionContext, em.encryptedDataKeys, ciphertext));
    }

    method Decrypt(e: Encryption) returns (res: Result<seq<uint8>>)
      requires Valid()
      ensures Valid()
    {
      if |e.edks| == 0 {
        return Failure("no edks");
      }
      var decmat :- cmm.DecMatRequest(AlgorithmSuite.AES_256_GCM_IV12_TAG16_HKDF_SHA384_ECDSA_P384, e.edks, e.ec);
      match decmat.plaintextDataKey
      case Some(dk) =>
        if |dk| == 32 && |e.ctxt| > 12 {
          var msg := AESEncryption.AES.AESDecrypt(Cipher.AES_GCM_256, dk, [], e.ctxt);
          return msg;
        } else {
          return Failure("bad dk");
        }
      case None =>
        return Failure("no dk?");
    }
=======

    constructor OfCMM(c: CMMDefs.CMM) requires c.Valid() ensures Valid() {
      cmm := c;
      Repr := {this, cmm} + c.Repr;
    }

    /*
    constructor OfKeyring(k: Keyring.Keyring) requires k.Valid() ensures Valid() ensures fresh(cmm) {
      cmm := new DefaultCMMDef.DefaultCMM.OfKeyring(k);
      new;
      Repr := {this, cmm} + cmm.Repr;
    }
    */

    method GetEncMaterials(ec: Materials.EncryptionContext) returns (res: Result<Materials.EncryptionMaterials>)
      requires Valid()
      ensures Valid()
      ensures res.Success? ==> res.value.algorithmSuiteID == AlgorithmSuite.AES_256_GCM_IV12_TAG16_HKDF_SHA384_ECDSA_P384
      ensures res.Success? ==> res.value.plaintextDataKey.Some?
    {
      var r :- cmm.EncMatRequest(ec, None, None);
      if r.algorithmSuiteID != AlgorithmSuite.AES_256_GCM_IV12_TAG16_HKDF_SHA384_ECDSA_P384 {
        return Failure("bad alg id");
      } else if r.plaintextDataKey.None? {
        return Failure("bad data key");
      }
      return Success(r);
    }

    method Encrypt(pt: seq<uint8>, ec: Materials.EncryptionContext) returns (res: Result<Encryption>)
      requires Valid()
      ensures Valid()
    {
      var em :- GetEncMaterials(ec);
      if |em.plaintextDataKey.get| != 32 {
        return Failure("bad data key length");
      }
      var ciphertext :- AESEncryption.AES.AESEncrypt(Cipher.AES_GCM_256, em.plaintextDataKey.get, pt, []);
      return Success(Encryption(em.encryptionContext, em.encryptedDataKeys, ciphertext));
    }

    method Decrypt(e: Encryption) returns (res: Result<seq<uint8>>)
      requires Valid()
      ensures Valid()
    {
      if |e.edks| == 0 {
        return Failure("no edks");
      }
      var decmat :- cmm.DecMatRequest(AlgorithmSuite.AES_256_GCM_IV12_TAG16_HKDF_SHA384_ECDSA_P384, e.edks, e.ec);
      match decmat.plaintextDataKey
      case Some(dk) =>
        if |dk| == 32 && |e.ctxt| > 12 {
          var msg := AESEncryption.AES.AESDecrypt(Cipher.AES_GCM_256, dk, [], e.ctxt);
          return msg;
        } else {
          return Failure("bad dk");
        }
      case None =>
        return Failure("no dk?");
    }
>>>>>>> 6d8735cd
  }
}<|MERGE_RESOLUTION|>--- conflicted
+++ resolved
@@ -1,10 +1,6 @@
 include "../StandardLibrary/StandardLibrary.dfy"
 include "../StandardLibrary/UInt.dfy"
-<<<<<<< HEAD
-include "Common.dfy"
-=======
 include "Materials.dfy"
->>>>>>> 6d8735cd
 include "CMM/Defs.dfy"
 include "AlgorithmSuite.dfy"
 include "../Crypto/AESEncryption.dfy"
@@ -17,14 +13,6 @@
   import AlgorithmSuite
   import AESEncryption
   import Cipher
-<<<<<<< HEAD
-
-  datatype Encryption = Encryption(ec: Materials.EncryptionContext, edks: seq<Materials.EncryptedDataKey>, ctxt: seq<uint8>)
-
-  class Client {
-    var cmm: CMMDefs.CMM
-    ghost var Repr: set<object>
-=======
 
   datatype Encryption = Encryption(ec: Materials.EncryptionContext, edks: seq<Materials.EncryptedDataKey>, ctxt: seq<uint8>)
 
@@ -32,72 +20,12 @@
     var cmm: CMMDefs.CMM
     ghost var Repr: set<object>
 
->>>>>>> 6d8735cd
     predicate Valid()
       reads this, Repr
     {
       this in Repr &&
       cmm in Repr && cmm.Repr <= Repr && this !in cmm.Repr && cmm.Valid()
     }
-<<<<<<< HEAD
-    constructor OfCMM(c: CMMDefs.CMM) requires c.Valid() ensures Valid() {
-      cmm := c;
-      Repr := {this, cmm} + c.Repr;
-    }
-    /*
-    constructor OfKeyring(k: Keyring.Keyring) requires k.Valid() ensures Valid() ensures fresh(cmm) {
-      cmm := new DefaultCMMDef.DefaultCMM.OfKeyring(k);
-      new;
-      Repr := {this, cmm} + cmm.Repr;
-    }
-    */
-    method GetEncMaterials(ec: Materials.EncryptionContext) returns (res: Result<Materials.EncryptionMaterials>)
-      requires Valid()
-      ensures Valid()
-      ensures res.Success? ==> res.value.algorithmSuiteID == AlgorithmSuite.AES_256_GCM_IV12_TAG16_HKDF_SHA384_ECDSA_P384
-      ensures res.Success? ==> res.value.plaintextDataKey.Some?
-    {
-      var r :- cmm.EncMatRequest(ec, None, None);
-      if r.algorithmSuiteID != AlgorithmSuite.AES_256_GCM_IV12_TAG16_HKDF_SHA384_ECDSA_P384 {
-        return Failure("bad alg id");
-      } else if r.plaintextDataKey.None? {
-        return Failure("bad data key");
-      }
-      return Success(r);
-    }
-
-    method Encrypt(pt: seq<uint8>, ec: Materials.EncryptionContext) returns (res: Result<Encryption>)
-      requires Valid()
-      ensures Valid()
-    {
-      var em :- GetEncMaterials(ec);
-      if |em.plaintextDataKey.get| != 32 {
-        return Failure("bad data key length");
-      }
-      var ciphertext :- AESEncryption.AES.AESEncrypt(Cipher.AES_GCM_256, em.plaintextDataKey.get, pt, []);
-      return Success(Encryption(em.encryptionContext, em.encryptedDataKeys, ciphertext));
-    }
-
-    method Decrypt(e: Encryption) returns (res: Result<seq<uint8>>)
-      requires Valid()
-      ensures Valid()
-    {
-      if |e.edks| == 0 {
-        return Failure("no edks");
-      }
-      var decmat :- cmm.DecMatRequest(AlgorithmSuite.AES_256_GCM_IV12_TAG16_HKDF_SHA384_ECDSA_P384, e.edks, e.ec);
-      match decmat.plaintextDataKey
-      case Some(dk) =>
-        if |dk| == 32 && |e.ctxt| > 12 {
-          var msg := AESEncryption.AES.AESDecrypt(Cipher.AES_GCM_256, dk, [], e.ctxt);
-          return msg;
-        } else {
-          return Failure("bad dk");
-        }
-      case None =>
-        return Failure("no dk?");
-    }
-=======
 
     constructor OfCMM(c: CMMDefs.CMM) requires c.Valid() ensures Valid() {
       cmm := c;
@@ -158,6 +86,5 @@
       case None =>
         return Failure("no dk?");
     }
->>>>>>> 6d8735cd
   }
 }