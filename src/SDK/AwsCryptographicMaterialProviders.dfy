// Copyright Amazon.com Inc. or its affiliates. All Rights Reserved.
// SPDX-License-Identifier: Apache-2.0

// TODO: Originally written as part of POC; we should come back through this
// to refine it

include "../StandardLibrary/StandardLibrary.dfy"
include "../StandardLibrary/UInt.dfy"
include "../Generated/AwsCryptographicMaterialProviders.dfy"
include "../Generated/AwsEncryptionSdk.dfy"
include "../Util/UTF8.dfy"
include "Keyring/RawAESKeyring.dfy"
include "CMM/DefaultCMM.dfy"
include "../Crypto/AESEncryption.dfy"

module {:extern "Dafny.Aws.Crypto.AwsCryptographicMaterialProvidersClient"} AwsCryptographicMaterialProviders {
  import opened Wrappers
  import opened StandardLibrary
  import opened UInt = StandardLibrary.UInt
  import UTF8
  import Aws.Crypto
  import DefaultCMMDef
  import RawAESKeyringDef
  import Aws.Esdk
  import AESEncryption

  class AwsCryptographicMaterialProvidersClient extends Crypto.IAwsCryptographicMaterialsProviderClient {
    constructor () {}

    method CreateRawAesKeyring(input: Crypto.CreateRawAesKeyringInput) returns (res: Crypto.IKeyring)
    {
      var wrappingAlg:AESEncryption.AES_GCM;
      if (input.wrappingAlg==Crypto.ALG_AES128_GCM_IV12_TAG16) {
        wrappingAlg := AESEncryption.AES_GCM(
          keyLength := 16 as AESEncryption.KeyLength,
          tagLength := 16 as AESEncryption.TagLength,
          ivLength := 12 as AESEncryption.IVLength
        );
      } else if (input.wrappingAlg==Crypto.ALG_AES192_GCM_IV12_TAG16) {
        wrappingAlg := AESEncryption.AES_GCM(
          keyLength := 24 as AESEncryption.KeyLength,
          tagLength := 16 as AESEncryption.TagLength,
          ivLength := 12 as AESEncryption.IVLength
        );
      } else {
        assert input.wrappingAlg==Crypto.ALG_AES256_GCM_IV12_TAG16;
        wrappingAlg := AESEncryption.AES_GCM(
          keyLength := 32 as AESEncryption.KeyLength,
          tagLength := 16 as AESEncryption.TagLength,
          ivLength := 12 as AESEncryption.IVLength
        );
      }
      // I have no idea why :- isn't working here...
      // Here is why: To use :- requires the type of "res" to be "Result<Crypto.IKeyring, string>".
      var namespaceRes := UTF8.Encode(input.keyNamespace);
      var namespace := []; // TODO: This value gets used below if UTF8.Encode fails
      if namespaceRes.Success? {
        namespace := namespaceRes.value;
      }
      var nameRes := UTF8.Encode(input.keyName);
      var name := []; // TODO: This value gets used below if UTF8.Encode fails
      if nameRes.Success? {
        name := nameRes.value;
      }
<<<<<<< HEAD

      expect |namespace| < UINT16_LIMIT;
      expect |input.wrappingKey| == 16 || |input.wrappingKey| == 24 || |input.wrappingKey| == 32;
      expect |input.wrappingKey| == wrappingAlg.keyLength as int;
      
=======
      assert wrappingAlg.Valid();

      expect |namespace| < UINT16_LIMIT;
      expect |input.wrappingKey| == 16 || |input.wrappingKey| == 24 || |input.wrappingKey| == 32;
      expect |input.wrappingKey| == wrappingAlg.keyLen as int;

>>>>>>> f85f7870
      return new RawAESKeyringDef.RawAESKeyring(namespace, name, input.wrappingKey, wrappingAlg);
    }

    method CreateDefaultCryptographicMaterialsManager(input: Crypto.CreateDefaultCryptographicMaterialsManagerInput) returns (res: Crypto.ICryptographicMaterialsManager)
    {
        return new DefaultCMMDef.DefaultCMM.OfKeyring(input.keyring);
    }
  }
}<|MERGE_RESOLUTION|>--- conflicted
+++ resolved
@@ -62,20 +62,11 @@
       if nameRes.Success? {
         name := nameRes.value;
       }
-<<<<<<< HEAD
 
       expect |namespace| < UINT16_LIMIT;
       expect |input.wrappingKey| == 16 || |input.wrappingKey| == 24 || |input.wrappingKey| == 32;
       expect |input.wrappingKey| == wrappingAlg.keyLength as int;
       
-=======
-      assert wrappingAlg.Valid();
-
-      expect |namespace| < UINT16_LIMIT;
-      expect |input.wrappingKey| == 16 || |input.wrappingKey| == 24 || |input.wrappingKey| == 32;
-      expect |input.wrappingKey| == wrappingAlg.keyLen as int;
-
->>>>>>> f85f7870
       return new RawAESKeyringDef.RawAESKeyring(namespace, name, input.wrappingKey, wrappingAlg);
     }
 
