--- conflicted
+++ resolved
@@ -272,27 +272,6 @@
   lemma LinearSortedImpliesStrongLinearSorted(ls: Linear)
     requires LinearSorted(ls);
     ensures StrongLinearSorted(ls);
-<<<<<<< HEAD
-    {
-      if |ls| <= 1 {
-        // If ls is empty it is always sorted
-      } else {
-        forall i, j | 0 <= i < j < |ls| 
-          ensures LexicographicLessOrEqual(ls[i].0, ls[j].0, UInt.UInt8Less)
-        {
-          //Induction on i;
-          LinearSortedImpliesStrongLinearSorted(ls[1..]);
-          if i == 0 && 2 <= |ls| {
-            LexIsReflexive(ls[1].0, UInt.UInt8Less);
-            LexIsTransitive(ls[i].0, ls[1].0, ls[j].0, UInt.UInt8Less);
-            assert LexicographicLessOrEqual(ls[i].0, ls[j].0, UInt.UInt8Less);
-          } else {
-            assert LexicographicLessOrEqual(ls[i].0, ls[j].0, UInt.UInt8Less);
-          }
-        }
-      }
-    }
-=======
   {
     if |ls| <= 1 {
       // If ls is empty it is always sorted
@@ -312,7 +291,6 @@
       }
     }
   }
->>>>>>> 83835e72
 
   // Proof that two sorted sequences with unique elements are the same if they contain the same elements
   lemma SortedSequenceIsUnqiue(xs: Linear, ys: Linear)
@@ -454,11 +432,7 @@
     if sequenceComplete != [] { // If the sequence is not empty
       var sequence := sequenceComplete[2..];
         var kvPairs :| // Then there exists a sequence of kvPairs which is deserialized to the output sequence of LinearToSeq
-<<<<<<< HEAD
-          (forall i :: 0 <= i < |kvPairs| ==> SerializableKVPair(kvPairs[i]))
-=======
           && (forall i :: 0 <= i < |kvPairs| ==> SerializableKVPair(kvPairs[i]))
->>>>>>> 83835e72
           && |kvPairs| < UINT16_LIMIT
           && LinearSorted(kvPairs)
           && LinearIsUnique(kvPairs) 
@@ -493,13 +467,8 @@
     ensures |InsertionSort(ps)| == |ps|
   {
     if ps == [] {
-<<<<<<< HEAD
-
-    } else {
-=======
       // Trivial base case
     } else { // Inductive step
->>>>>>> 83835e72
       var ls := InsertionSort(ps[1..]);
       forall j | 0 <= j < |ls| // Proof that ps[0] is not contained in the sorted ps[1..]
         ensures ps[0].0 != ls[j].0
