// Copyright Amazon.com Inc. or its affiliates. All Rights Reserved.
// SPDX-License-Identifier: Apache-2.0
include "../../../libraries/src/Collections/Sequences/Seq.dfy"
include "../../Generated/AwsCryptographicMaterialProviders.dfy"
include "../../AwsCryptographicMaterialProviders/Client.dfy"
include "../../StandardLibrary/StandardLibrary.dfy"
include "../../Util/UTF8.dfy"
include "SerializableTypes.dfy"
include "SerializeFunctions.dfy"
include "EncryptionContext.dfy"

include "V1HeaderBody.dfy"
include "V2HeaderBody.dfy"
include "HeaderTypes.dfy"
include "HeaderAuth.dfy"
include "SharedHeaderFunctions.dfy"


module Header {
  import Aws.Crypto
  import Seq
  import MaterialProviders.Client
  import EncryptionContext

  import V1HeaderBody
  import V2HeaderBody
  import HeaderTypes
  import HeaderAuth
  import SharedHeaderFunctions

  import opened SerializableTypes
  import opened StandardLibrary.UInt
  import opened Wrappers
  import opened UTF8
  import opened SerializeFunctions

  datatype HeaderInfo = HeaderInfo(
    nameonly body: HeaderTypes.HeaderBody,
    nameonly rawHeader: seq<uint8>,
    nameonly encryptionContext: ESDKEncryptionContext,
    nameonly suite: Client.AlgorithmSuites.AlgorithmSuite,
    nameonly headerAuth: HeaderTypes.HeaderAuth
  )

  predicate IsHeader(h: HeaderInfo)
  {
    && GetESDKAlgorithmSuiteId(h.suite.id) == h.body.esdkSuiteId
    // TODO: Even though we're not yet supporting non-framed content,
    // this assertion about non-framed messages has ripple effects on
    // other proofs
    && h.body.contentType.NonFramed? <==> 0 == h.body.frameLength
    && h.body.contentType.Framed? <==> 0 < h.body.frameLength
    && HeaderAuth?(h.suite, h.headerAuth)
    && HeaderVersionSupportsCommitment?(h.suite, h.body)

    // The readability of the header is effectively a completeness requirement.
    // By proving the soundness of the ReadV*HeaderBody,
    // this is complicated.
    // TODO Uncomment this once the ReadV*HeaderBody functions are proved complete.
    // There are 2 readable formats, but only 1 writeable format.
    // This means that a correct header is defined by reading.
    // Less options to keep track of.
<<<<<<< HEAD
    && CorrectlyReadHeaderBody(
      ReadableBuffer(h.rawHeader, 0),
      Success(SuccessfulRead(h.body, ReadableBuffer(h.rawHeader, |h.rawHeader|))))
=======
    // && CorrectlyReadHeaderBody(
    //   ReadableBuffer(h.rawHeader, 0), 
    //   Success(SuccessfulRead(h.body, ReadableBuffer(h.rawHeader, |h.rawHeader|))))

>>>>>>> c674c356
    // I would like to have this relationship, but the CMM really gets to control this
    // So I'm going to push towards this distinguishing the stored vs the "complete" encryption context.
    // && h.encryptionContext == EncryptionContext.GetEncryptionContext(h.body.encryptionContext)
  }

  predicate HeaderAuth?(
    suite: Client.AlgorithmSuites.AlgorithmSuite,
    headerAuth: HeaderTypes.HeaderAuth
  )
  {
      && (headerAuth.AESMac?
    ==>
      && |headerAuth.headerIv| == suite.encrypt.ivLength as nat
      && |headerAuth.headerAuthTag| == suite.encrypt.tagLength as nat)
  }

  predicate method HeaderVersionSupportsCommitment?(
    suite: Client.AlgorithmSuites.AlgorithmSuite,
    body: HeaderTypes.HeaderBody
  )
  {
    && (suite.commitment.HKDF?
      ==>
        && body.V2HeaderBody?
        && |body.suiteData| == suite.commitment.outputKeyLength as nat)
    && (!suite.commitment.HKDF?
      ==>
        && body.V1HeaderBody?)
  }

  type Header = h: HeaderInfo
  | IsHeader(h)
  witness *

  function method ReadHeaderBody(
     buffer: ReadableBuffer,
     maxEdks: Option<int64>
  )
    :(res: ReadCorrect<HeaderTypes.HeaderBody>)
    ensures CorrectlyReadHeaderBody(buffer, res)
    ensures res.Success? ==>
      var h := res.value.data;
      && (h.contentType.NonFramed? <==> 0 == h.frameLength)
      && (h.contentType.Framed? <==> 0 < h.frameLength)
  {
    var version :- SharedHeaderFunctions.ReadMessageFormatVersion(buffer);

    var (body, tail) :- match version.data {
      case V1 =>
        var b :- V1HeaderBody.ReadV1HeaderBody(buffer, maxEdks);
        var body: HeaderTypes.HeaderBody := b.data;
        Success((body, b.tail))
      case V2 =>
        var b :- V2HeaderBody.ReadV2HeaderBody(buffer, maxEdks);
        var body: HeaderTypes.HeaderBody := b.data;
        Success((body, b.tail))
    };

    :- Need(body.contentType.Framed? <==> body.frameLength > 0,
      Error("Frame length must be positive if content is framed"));
    :- Need(body.contentType.NonFramed? <==> body.frameLength == 0,
      Error("Frame length must be zero if content is non-framed"));
    Success(SuccessfulRead(body, tail))
  }

  predicate CorrectlyReadHeaderBody(
    buffer: ReadableBuffer,
    res: ReadCorrect<HeaderTypes.HeaderBody>
  )
  {
    res.Success?
    ==>
    && CorrectlyReadRange(buffer, res.value.tail)
    && match res.value.data
      case V1HeaderBody(_,_,_,_,_,_,_,_) =>
        V1HeaderBody.CorrectlyReadV1HeaderBody(buffer, res)
      case V2HeaderBody(_,_,_,_,_,_,_) =>
        V2HeaderBody.CorrectlyReadV2HeaderBody(buffer, res)
  }

  function method WriteHeaderBody(
    body: HeaderTypes.HeaderBody
  )
    :(ret: seq<uint8>)
  {
    match body
    case V1HeaderBody(_,_,_,_,_,_,_,_) =>
      V1HeaderBody.WriteV1HeaderBody(body)
    case V2HeaderBody(_,_,_,_,_,_,_) =>
      V2HeaderBody.WriteV2HeaderBody(body)
  }

}<|MERGE_RESOLUTION|>--- conflicted
+++ resolved
@@ -60,16 +60,10 @@
     // There are 2 readable formats, but only 1 writeable format.
     // This means that a correct header is defined by reading.
     // Less options to keep track of.
-<<<<<<< HEAD
-    && CorrectlyReadHeaderBody(
-      ReadableBuffer(h.rawHeader, 0),
-      Success(SuccessfulRead(h.body, ReadableBuffer(h.rawHeader, |h.rawHeader|))))
-=======
     // && CorrectlyReadHeaderBody(
-    //   ReadableBuffer(h.rawHeader, 0), 
+    //   ReadableBuffer(h.rawHeader, 0),
     //   Success(SuccessfulRead(h.body, ReadableBuffer(h.rawHeader, |h.rawHeader|))))
 
->>>>>>> c674c356
     // I would like to have this relationship, but the CMM really gets to control this
     // So I'm going to push towards this distinguishing the stored vs the "complete" encryption context.
     // && h.encryptionContext == EncryptionContext.GetEncryptionContext(h.body.encryptionContext)
