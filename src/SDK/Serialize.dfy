include "MessageHeader.dfy"
include "EncryptionContext.dfy"
include "AlgorithmSuite.dfy"
include "../Util/UTF8.dfy"
include "../Util/Sets.dfy"


include "../Util/Streams.dfy"
include "../StandardLibrary/StandardLibrary.dfy"

module Serialize {
  import Msg = MessageHeader
  import EncryptionContext
  import AlgorithmSuite

  import Streams
  import opened StandardLibrary
  import opened UInt = StandardLibrary.UInt
  import UTF8
  import Sets

  method SerializeHeaderBody(wr: Streams.ByteWriter, hb: Msg.HeaderBody) returns (ret: Result<nat>)
    requires wr.Valid() && hb.Valid()
    modifies wr.writer`data
    ensures wr.Valid()
    ensures match ret
      case Success(totalWritten) =>
        var serHb := (reveal Msg.HeaderBodyToSeq(); Msg.HeaderBodyToSeq(hb));
        var initLen := old(wr.GetSizeWritten());
        && totalWritten == |serHb|
        && initLen + totalWritten == wr.GetSizeWritten()
        && serHb == wr.GetDataWritten()[initLen..initLen + totalWritten]
      case Failure(e) => true
  {
    var totalWritten := 0;

    var len := wr.WriteByte(hb.version as uint8);
    totalWritten := totalWritten + len;

    len := wr.WriteByte(hb.typ as uint8);
    totalWritten := totalWritten + len;

    len := wr.WriteUInt16(hb.algorithmSuiteID as uint16);
    totalWritten := totalWritten + len;

    len := wr.WriteBytes(hb.messageID);
    totalWritten := totalWritten + len;

    len :- SerializeAAD(wr, hb.aad);
    totalWritten := totalWritten + len;

    len := SerializeEDKs(wr, hb.encryptedDataKeys);
    totalWritten := totalWritten + len;

    var contentType := Msg.ContentTypeToUInt8(hb.contentType);
    len := wr.WriteByte(contentType);
    totalWritten := totalWritten + len;

    len := wr.WriteBytes(Msg.Reserved);
    totalWritten := totalWritten + len;

    len := wr.WriteByte(hb.ivLength);
    totalWritten := totalWritten + len;

    len := wr.WriteUInt32(hb.frameLength);
    totalWritten := totalWritten + len;

    reveal Msg.HeaderBodyToSeq();
    return Success(totalWritten);
  }

  method SerializeHeaderAuthentication(wr: Streams.ByteWriter, ha: Msg.HeaderAuthentication, ghost algorithmSuiteID: AlgorithmSuite.ID) returns (ret: Result<nat>)
    requires wr.Valid()
    modifies wr.writer`data
    ensures wr.Valid()
    ensures match ret
      case Success(totalWritten) =>
        var serHa := ha.iv + ha.authenticationTag;
        var initLen := old(wr.GetSizeWritten());
        && initLen + totalWritten == wr.GetSizeWritten()
        && serHa == wr.GetDataWritten()[initLen..initLen + totalWritten]
        && totalWritten == |serHa|
      case Failure(e) => true
  {
    var m := wr.WriteBytes(ha.iv);
    var n := wr.WriteBytes(ha.authenticationTag);
    return Success(m + n);
  }

  // ----- SerializeAAD -----

  method SerializeAAD(wr: Streams.ByteWriter, kvPairs: EncryptionContext.Map) returns (ret: Result<nat>)
<<<<<<< HEAD
    requires wr.Valid() && EncryptionContext.Valid(kvPairs)
    modifies wr.writer`data
    ensures wr.Valid() && EncryptionContext.Valid(kvPairs)
=======
    requires wr.Valid() && EncryptionContext.Serializable(kvPairs)
    modifies wr.writer`data
    ensures wr.Valid() && EncryptionContext.Serializable(kvPairs)
>>>>>>> 6a61d2e3
    ensures match ret
      case Success(totalWritten) =>
        var serAAD := EncryptionContext.MapToLinear(kvPairs);
        var initLen := old(wr.GetSizeWritten());
        && totalWritten == |serAAD|
        && initLen + totalWritten == wr.GetSizeWritten()
        && wr.GetDataWritten() == old(wr.GetDataWritten()) + serAAD
      case Failure(e) => true
  {
<<<<<<< HEAD
    reveal EncryptionContext.Valid();
=======
    reveal EncryptionContext.Serializable();
>>>>>>> 6a61d2e3
    var totalWritten := 0;

    var kvPairsLength := EncryptionContext.ComputeLength(kvPairs);
    var len := wr.WriteUInt16(kvPairsLength as uint16);

    totalWritten := totalWritten + len;

    len :- SerializeKVPairs(wr, kvPairs);
    totalWritten := totalWritten + len;

    return Success(totalWritten);
  }

  // ----- SerializeKVPairs -----

  method SerializeKVPairs(wr: Streams.ByteWriter, encryptionContext: EncryptionContext.Map) returns (ret: Result<nat>)
<<<<<<< HEAD
    requires wr.Valid() && EncryptionContext.ValidKVPairs(encryptionContext)
    modifies wr.writer`data
    ensures wr.Valid() && EncryptionContext.ValidKVPairs(encryptionContext)
=======
    requires wr.Valid() && EncryptionContext.SerializableKVPairs(encryptionContext)
    modifies wr.writer`data
    ensures wr.Valid() && EncryptionContext.SerializableKVPairs(encryptionContext)
>>>>>>> 6a61d2e3
    ensures match ret
      case Success(totalWritten) =>
        var serAAD := EncryptionContext.MapToSeq(encryptionContext);
        var initLen := old(wr.GetSizeWritten());
        && totalWritten == |serAAD|
        && initLen + totalWritten == wr.GetSizeWritten()
        && wr.GetDataWritten() == old(wr.GetDataWritten()) + serAAD
      case Failure(e) => true
  {
    var totalWritten := 0;

    if |encryptionContext| == 0 {
      return Success(totalWritten);
    }

    var len := wr.WriteUInt16(|encryptionContext| as uint16);
    totalWritten := totalWritten + len;

    // Serialization is easier to implement and verify by first converting the map to
    // a sequence of pairs.
    var keys: seq<UTF8.ValidUTF8Bytes> := Sets.ComputeSetToOrderedSequence(encryptionContext.Keys, UInt.UInt8Less);
    var kvPairs := seq(|keys|, i requires 0 <= i < |keys| => (keys[i], encryptionContext[keys[i]]));

    var j := 0;
    ghost var n := |kvPairs|;
    while j < |kvPairs|
      invariant j <= n == |kvPairs|
      invariant wr.GetDataWritten() ==
        old(wr.GetDataWritten()) +
        UInt16ToSeq(n as uint16) +
        EncryptionContext.LinearToSeq(kvPairs, 0, j)
      invariant totalWritten == 2 + |EncryptionContext.LinearToSeq(kvPairs, 0, j)|
    {
      ghost var previouslyWritten := wr.GetDataWritten();

      len := wr.WriteUInt16(|kvPairs[j].0| as uint16);
      totalWritten := totalWritten + len;

      len := wr.WriteBytes(kvPairs[j].0);
      totalWritten := totalWritten + len;

      len := wr.WriteUInt16(|kvPairs[j].1| as uint16);
      totalWritten := totalWritten + len;

      len := wr.WriteBytes(kvPairs[j].1);
      totalWritten := totalWritten + len;

      calc {
        wr.GetDataWritten();
      ==  // the four writes in this loop iteration write EncryptionContext.KVPairToSeq(kvPairs[j])
        previouslyWritten + EncryptionContext.KVPairToSeq(kvPairs[j]);
      ==  // loop invariant on entry to loop
        (old(wr.GetDataWritten()) + UInt16ToSeq(n as uint16) + EncryptionContext.LinearToSeq(kvPairs, 0, j)) + EncryptionContext.KVPairToSeq(kvPairs[j]);
      ==  // + is associative
        old(wr.GetDataWritten()) + UInt16ToSeq(n as uint16) + (EncryptionContext.LinearToSeq(kvPairs, 0, j) + EncryptionContext.KVPairToSeq(kvPairs[j]));
      ==  { assert EncryptionContext.LinearToSeq(kvPairs, 0, j) + EncryptionContext.KVPairToSeq(kvPairs[j]) == EncryptionContext.LinearToSeq(kvPairs, 0, j + 1); }
        old(wr.GetDataWritten()) + UInt16ToSeq(n as uint16) + EncryptionContext.LinearToSeq(kvPairs, 0, j + 1);
      }

      j := j + 1;
    }

    return Success(totalWritten);
  }

  // ----- SerializeEDKs -----

  method SerializeEDKs(wr: Streams.ByteWriter, encryptedDataKeys: Msg.EncryptedDataKeys) returns (ret: nat)
    requires wr.Valid() && encryptedDataKeys.Valid()
    modifies wr.writer`data
    ensures wr.Valid() && encryptedDataKeys.Valid()
    ensures ret == |Msg.EDKsToSeq(encryptedDataKeys)|
    ensures old(wr.GetSizeWritten()) + ret == wr.GetSizeWritten()
    ensures wr.GetDataWritten() == old(wr.GetDataWritten()) + Msg.EDKsToSeq(encryptedDataKeys)
  {
    var totalWritten := 0;

    var len := wr.WriteUInt16(|encryptedDataKeys.entries| as uint16);
    totalWritten := totalWritten + len;

    var j := 0;
    ghost var n := |encryptedDataKeys.entries|;
    while j < |encryptedDataKeys.entries|
      invariant j <= n == |encryptedDataKeys.entries|
      invariant wr.GetDataWritten() ==
        old(wr.GetDataWritten()) +
        UInt16ToSeq(n as uint16) +
        Msg.EDKEntriesToSeq(encryptedDataKeys.entries, 0, j);
      invariant totalWritten == 2 + |Msg.EDKEntriesToSeq(encryptedDataKeys.entries, 0, j)|
    {
      var entry := encryptedDataKeys.entries[j];

      len := wr.WriteUInt16(|entry.providerID| as uint16);
      totalWritten := totalWritten + len;

      len := wr.WriteBytes(entry.providerID);
      totalWritten := totalWritten + len;

      len := wr.WriteUInt16(|entry.providerInfo| as uint16);
      totalWritten := totalWritten + len;

      len := wr.WriteBytes(entry.providerInfo);
      totalWritten := totalWritten + len;

      len := wr.WriteUInt16(|entry.ciphertext| as uint16);
      totalWritten := totalWritten + len;

      len := wr.WriteBytes(entry.ciphertext);
      totalWritten := totalWritten + len;

      j := j + 1;
    }

    return totalWritten;
  }
}<|MERGE_RESOLUTION|>--- conflicted
+++ resolved
@@ -90,15 +90,9 @@
   // ----- SerializeAAD -----
 
   method SerializeAAD(wr: Streams.ByteWriter, kvPairs: EncryptionContext.Map) returns (ret: Result<nat>)
-<<<<<<< HEAD
-    requires wr.Valid() && EncryptionContext.Valid(kvPairs)
-    modifies wr.writer`data
-    ensures wr.Valid() && EncryptionContext.Valid(kvPairs)
-=======
     requires wr.Valid() && EncryptionContext.Serializable(kvPairs)
     modifies wr.writer`data
     ensures wr.Valid() && EncryptionContext.Serializable(kvPairs)
->>>>>>> 6a61d2e3
     ensures match ret
       case Success(totalWritten) =>
         var serAAD := EncryptionContext.MapToLinear(kvPairs);
@@ -108,11 +102,7 @@
         && wr.GetDataWritten() == old(wr.GetDataWritten()) + serAAD
       case Failure(e) => true
   {
-<<<<<<< HEAD
-    reveal EncryptionContext.Valid();
-=======
     reveal EncryptionContext.Serializable();
->>>>>>> 6a61d2e3
     var totalWritten := 0;
 
     var kvPairsLength := EncryptionContext.ComputeLength(kvPairs);
@@ -129,15 +119,9 @@
   // ----- SerializeKVPairs -----
 
   method SerializeKVPairs(wr: Streams.ByteWriter, encryptionContext: EncryptionContext.Map) returns (ret: Result<nat>)
-<<<<<<< HEAD
-    requires wr.Valid() && EncryptionContext.ValidKVPairs(encryptionContext)
-    modifies wr.writer`data
-    ensures wr.Valid() && EncryptionContext.ValidKVPairs(encryptionContext)
-=======
     requires wr.Valid() && EncryptionContext.SerializableKVPairs(encryptionContext)
     modifies wr.writer`data
     ensures wr.Valid() && EncryptionContext.SerializableKVPairs(encryptionContext)
->>>>>>> 6a61d2e3
     ensures match ret
       case Success(totalWritten) =>
         var serAAD := EncryptionContext.MapToSeq(encryptionContext);
