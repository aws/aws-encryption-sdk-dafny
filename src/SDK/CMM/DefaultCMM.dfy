include "../../StandardLibrary/StandardLibrary.dfy"
include "../../StandardLibrary/UInt.dfy"
include "../../StandardLibrary/Base64.dfy"
include "../Materials.dfy"
include "../EncryptionContext.dfy"
include "Defs.dfy"
include "../Keyring/Defs.dfy"
include "../MessageHeader.dfy"
include "../../Util/UTF8.dfy"
include "../Deserialize.dfy"

module {:extern "DefaultCMMDef"} DefaultCMMDef {
  import opened StandardLibrary
  import opened UInt = StandardLibrary.UInt
  import Materials
  import EncryptionContext
  import CMMDefs
  import KeyringDefs
  import AlgorithmSuite
  import Signature
  import Base64
  import MessageHeader
  import UTF8
  import Deserialize

  class DefaultCMM extends CMMDefs.CMM {
    const keyring: KeyringDefs.Keyring

    predicate Valid()
      reads this, Repr
      ensures Valid() ==> this in Repr
    {
      this in Repr &&
      keyring in Repr && keyring.Repr <= Repr && this !in keyring.Repr && keyring.Valid()
    }

    constructor OfKeyring(k: KeyringDefs.Keyring)
      requires k.Valid()
      ensures keyring == k
      ensures Valid() && fresh(Repr - k.Repr)
    {
      keyring := k;
      Repr := {this} + k.Repr;
    }

    method GetEncryptionMaterials(materialsRequest: Materials.EncryptionMaterialsRequest)
                                  returns (res: Result<Materials.ValidEncryptionMaterials>)
      requires Valid()
      ensures Valid()
      ensures Materials.EC_PUBLIC_KEY_FIELD in materialsRequest.encryptionContext ==> res.Failure?
      ensures res.Success? && (materialsRequest.algorithmSuiteID.None? || materialsRequest.algorithmSuiteID.get.SignatureType().Some?) ==>
        Materials.EC_PUBLIC_KEY_FIELD in res.value.encryptionContext
      ensures res.Success? ==> res.value.plaintextDataKey.Some? && res.value.algorithmSuiteID.ValidPlaintextDataKey(res.value.plaintextDataKey.get)
      ensures res.Success? ==> |res.value.encryptedDataKeys| > 0
      ensures res.Success? ==> ValidAAD(res.value.encryptionContext)
      ensures res.Success? ==>
        match materialsRequest.algorithmSuiteID
        case Some(id) => res.value.algorithmSuiteID == id
        case None => res.value.algorithmSuiteID == 0x0378
      ensures res.Success? ==>
        match res.value.algorithmSuiteID.SignatureType()
          case None => true
          case Some(sigType) =>
            res.value.signingKey.Some?
    {
      var reservedField := Materials.EC_PUBLIC_KEY_FIELD;
      assert reservedField in Materials.ReservedKeyValues;
      if reservedField in materialsRequest.encryptionContext.Keys {
        return Failure("Reserved Field found in EncryptionContext keys.");
      }
      var id := materialsRequest.algorithmSuiteID.GetOrElse(AlgorithmSuite.AES_256_GCM_IV12_TAG16_HKDF_SHA384_ECDSA_P384);
      var enc_sk := None;
      var enc_ctx := materialsRequest.encryptionContext;

      match id.SignatureType() {
        case None =>
        case Some(param) =>
          var signatureKeys :- Signature.KeyGen(param);
          enc_sk := Some(signatureKeys.signingKey);
          var enc_vk :- UTF8.Encode(Base64.Encode(signatureKeys.verificationKey));
          enc_ctx := enc_ctx[reservedField := enc_vk];
      }

      // Check validity of the encryption context at runtime.
<<<<<<< HEAD
      var validAAD := EncryptionContext.ComputeValid(enc_ctx);
=======
      var validAAD := EncryptionContext.CheckSerializable(enc_ctx);
>>>>>>> 6a61d2e3
      if !validAAD {
        //TODO: Provide a more specific error message here, depending on how the EncCtx spec was violated.
        return Failure("Invalid Encryption Context");
      }
<<<<<<< HEAD
      assert EncryptionContext.Valid(enc_ctx);
=======
      assert EncryptionContext.Serializable(enc_ctx);
>>>>>>> 6a61d2e3

      var materials := Materials.EncryptionMaterials.WithoutDataKeys(enc_ctx, id, enc_sk);
      assert materials.encryptionContext == enc_ctx;
      materials :- keyring.OnEncrypt(materials);
      if materials.plaintextDataKey.None? || |materials.encryptedDataKeys| == 0 {
        return Failure("Could not retrieve materials required for encryption");
      }
      assert materials.Valid();
      return Success(materials);
    }

    method DecryptMaterials(materialsRequest: Materials.ValidDecryptionMaterialsRequest)
                            returns (res: Result<Materials.ValidDecryptionMaterials>)
      requires Valid()
      ensures Valid()
      ensures res.Success? ==> res.value.plaintextDataKey.Some? && res.value.algorithmSuiteID.ValidPlaintextDataKey(res.value.plaintextDataKey.get)
      ensures res.Success? && res.value.algorithmSuiteID.SignatureType().Some? ==> res.value.verificationKey.Some?
    {
      // Retrieve and decode verification key from encryption context if using signing algorithm
      var vkey := None;
      var algID := materialsRequest.algorithmSuiteID;
      var encCtx := materialsRequest.encryptionContext;

      if algID.SignatureType().Some? {
        var reservedField := Materials.EC_PUBLIC_KEY_FIELD;
        if reservedField !in encCtx {
          return Failure("Could not get materials required for decryption.");
        }
        var encodedVKey := encCtx[reservedField];
        var utf8Decoded :- UTF8.Decode(encodedVKey);
        var base64Decoded :- Base64.Decode(utf8Decoded);
        vkey := Some(base64Decoded);
      }

      var materials := Materials.DecryptionMaterials.WithoutPlaintextDataKey(encCtx, algID, vkey);
      materials :- keyring.OnDecrypt(materials, materialsRequest.encryptedDataKeys);
      if materials.plaintextDataKey.None? {
        return Failure("Keyring.OnDecrypt failed to decrypt the plaintext data key.");
      }

      return Success(materials);
    }
  }
}<|MERGE_RESOLUTION|>--- conflicted
+++ resolved
@@ -82,20 +82,12 @@
       }
 
       // Check validity of the encryption context at runtime.
-<<<<<<< HEAD
-      var validAAD := EncryptionContext.ComputeValid(enc_ctx);
-=======
       var validAAD := EncryptionContext.CheckSerializable(enc_ctx);
->>>>>>> 6a61d2e3
       if !validAAD {
         //TODO: Provide a more specific error message here, depending on how the EncCtx spec was violated.
         return Failure("Invalid Encryption Context");
       }
-<<<<<<< HEAD
-      assert EncryptionContext.Valid(enc_ctx);
-=======
       assert EncryptionContext.Serializable(enc_ctx);
->>>>>>> 6a61d2e3
 
       var materials := Materials.EncryptionMaterials.WithoutDataKeys(enc_ctx, id, enc_sk);
       assert materials.encryptionContext == enc_ctx;
