include "../../StandardLibrary/StandardLibrary.dfy"
include "../../StandardLibrary/UInt.dfy"
include "../../StandardLibrary/Base64.dfy"
include "../Materials.dfy"
include "Defs.dfy"
include "../Keyring/Defs.dfy"
include "../../Util/UTF8.dfy"

module DefaultCMMDef {
  import opened StandardLibrary
  import opened UInt = StandardLibrary.UInt
  import Materials
  import CMMDefs
  import KeyringDefs
  import AlgorithmSuite
  import S = Signature
  import Base64
  import UTF8

  class DefaultCMM extends CMMDefs.CMM {
    const kr: KeyringDefs.Keyring

    predicate Valid()
      reads this, Repr
    {
      kr in Repr &&
      Repr == {this, kr} + kr.Repr &&
      kr.Valid()
    }

    constructor OfKeyring(k: KeyringDefs.Keyring)
      requires k.Valid()
      ensures kr == k
      ensures Valid()
    {
      kr := k;
      Repr := {this, kr} + k.Repr;
    }

    method GetEncryptionMaterials(ec: Materials.EncryptionContext, alg_id: Option<AlgorithmSuite.ID>, pt_len: Option<nat>) 
      returns (res: Result<Materials.ValidEncryptionMaterials>)
      requires Valid()
      ensures Valid()
<<<<<<< HEAD
      ensures res.Success? && alg_id.Some? ==> res.value.dataKeyMaterials.algorithmSuiteID == alg_id.get
=======
      ensures res.Success? ==> res.value.Valid() &&
                               res.value.plaintextDataKey.Some? && 
                               |res.value.plaintextDataKey.get| == res.value.algorithmSuiteID.KDFInputKeyLength() &&
                               |res.value.encryptedDataKeys| > 0
      ensures res.Success? ==>
        match res.value.algorithmSuiteID.SignatureType()
          case None => true
          case Some(sigType) =>
            res.value.signingKey.Some? &&
            S.ECDSA.WfSK(sigType, res.value.signingKey.get)
>>>>>>> bd16317c
    {
      var id := if alg_id.Some? then alg_id.get else AlgorithmSuite.AES_256_GCM_IV12_TAG16_HKDF_SHA384_ECDSA_P384;
      var enc_sk := None;
      var enc_ctx := ec;

      match id.SignatureType() {
        case None =>
        case Some(param) =>
          var oab := S.ECDSA.KeyGen(param);
          match oab
            case None => return Failure("Keygen error");
            case Some(ab) =>
              enc_sk := Some(ab.1);
<<<<<<< HEAD
              var enc_vk :- UTF8.Encode(Base64.Encode(ab.1));
              var reservedField :- UTF8.Encode(Materials.EC_PUBLIC_KEY_FIELD);
              enc_ctx := [(reservedField, enc_vk)] + enc_ctx;
      }

      var dataKeyMaterials :- kr.OnEncrypt(id, enc_ctx, None);
      if dataKeyMaterials.None? || |dataKeyMaterials.get.encryptedDataKeys| == 0 {
=======
              var enc_vk :- UTF8.Encode(Base64.Encode(ab.0));
              var reservedField := Materials.EC_PUBLIC_KEY_FIELD;
              enc_ec := [(reservedField, enc_vk)] + enc_ec;
      }

      var in_enc_mat := new Materials.EncryptionMaterials(id, [], enc_ec, None, enc_sk);
      var em :- kr.OnEncrypt(in_enc_mat);

      if em.plaintextDataKey.None? ||
         |em.plaintextDataKey.get| != em.algorithmSuiteID.KDFInputKeyLength() ||
         |em.encryptedDataKeys| == 0 ||
         (em.algorithmSuiteID.SignatureType().Some? && em.signingKey.None?)
      {
>>>>>>> bd16317c
        return Failure("Could not retrieve materials required for encryption");
      }
      return Success(Materials.EncryptionMaterials(enc_ctx, dataKeyMaterials.get, enc_sk));
    }

    method DecryptMaterials(alg_id: AlgorithmSuite.ID, edks: seq<Materials.EncryptedDataKey>, enc_ctx: Materials.EncryptionContext) 
      returns (res: Result<Materials.ValidDecryptionMaterials>)
      requires |edks| > 0
      requires Valid()
      ensures Valid()
    {
      // Retrieve and decode verification key from encryption context if using signing algorithm
      var vkey := None;
      if alg_id.SignatureType().Some? {
        var reservedField := Materials.EC_PUBLIC_KEY_FIELD;
        var encodedVKey := Materials.EncCtxLookup(enc_ctx, reservedField);
        if encodedVKey == None {
          return Failure("Could not get materials required for decryption.");
        }
        var utf8Decoded :- UTF8.Decode(encodedVKey.get);
        var base64Decoded :- Base64.Decode(utf8Decoded);
        vkey := Some(base64Decoded);
      }

      var dm :- kr.OnDecrypt(alg_id, enc_ctx, edks);
      if dm.None? {
        return Failure("Could not get materials required for decryption.");
      }

      return Success(Materials.DecryptionMaterials(alg_id, enc_ctx, dm.get, vkey));
    }
  }
}
<|MERGE_RESOLUTION|>--- conflicted
+++ resolved
@@ -41,20 +41,14 @@
       returns (res: Result<Materials.ValidEncryptionMaterials>)
       requires Valid()
       ensures Valid()
-<<<<<<< HEAD
       ensures res.Success? && alg_id.Some? ==> res.value.dataKeyMaterials.algorithmSuiteID == alg_id.get
-=======
-      ensures res.Success? ==> res.value.Valid() &&
-                               res.value.plaintextDataKey.Some? && 
-                               |res.value.plaintextDataKey.get| == res.value.algorithmSuiteID.KDFInputKeyLength() &&
-                               |res.value.encryptedDataKeys| > 0
+      ensures res.Success? ==> |res.value.dataKeyMaterials.encryptedDataKeys| > 0
       ensures res.Success? ==>
-        match res.value.algorithmSuiteID.SignatureType()
+        match res.value.dataKeyMaterials.algorithmSuiteID.SignatureType()
           case None => true
           case Some(sigType) =>
             res.value.signingKey.Some? &&
             S.ECDSA.WfSK(sigType, res.value.signingKey.get)
->>>>>>> bd16317c
     {
       var id := if alg_id.Some? then alg_id.get else AlgorithmSuite.AES_256_GCM_IV12_TAG16_HKDF_SHA384_ECDSA_P384;
       var enc_sk := None;
@@ -68,29 +62,13 @@
             case None => return Failure("Keygen error");
             case Some(ab) =>
               enc_sk := Some(ab.1);
-<<<<<<< HEAD
               var enc_vk :- UTF8.Encode(Base64.Encode(ab.1));
-              var reservedField :- UTF8.Encode(Materials.EC_PUBLIC_KEY_FIELD);
+              var reservedField := Materials.EC_PUBLIC_KEY_FIELD;
               enc_ctx := [(reservedField, enc_vk)] + enc_ctx;
       }
 
       var dataKeyMaterials :- kr.OnEncrypt(id, enc_ctx, None);
       if dataKeyMaterials.None? || |dataKeyMaterials.get.encryptedDataKeys| == 0 {
-=======
-              var enc_vk :- UTF8.Encode(Base64.Encode(ab.0));
-              var reservedField := Materials.EC_PUBLIC_KEY_FIELD;
-              enc_ec := [(reservedField, enc_vk)] + enc_ec;
-      }
-
-      var in_enc_mat := new Materials.EncryptionMaterials(id, [], enc_ec, None, enc_sk);
-      var em :- kr.OnEncrypt(in_enc_mat);
-
-      if em.plaintextDataKey.None? ||
-         |em.plaintextDataKey.get| != em.algorithmSuiteID.KDFInputKeyLength() ||
-         |em.encryptedDataKeys| == 0 ||
-         (em.algorithmSuiteID.SignatureType().Some? && em.signingKey.None?)
-      {
->>>>>>> bd16317c
         return Failure("Could not retrieve materials required for encryption");
       }
       return Success(Materials.EncryptionMaterials(enc_ctx, dataKeyMaterials.get, enc_sk));
