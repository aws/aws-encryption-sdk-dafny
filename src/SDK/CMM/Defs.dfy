--- conflicted
+++ resolved
@@ -34,17 +34,10 @@
           case Some(sigType) =>
             res.value.signingKey.Some?
 
-<<<<<<< HEAD
-    // The following predicate is a synonym for Encryption.ValidAAD and provides a workaround for a translation bug
-    // of "fuel" in trait-override checks in Dafny. https://github.com/dafny-lang/dafny/issues/422
-    static predicate ValidAAD(encryptionContext: EncryptionContext.Map) {
-      EncryptionContext.Valid(encryptionContext)
-=======
     // The following predicate is a synonym for Encryption.Serializable and provides a workaround for a translation bug
     // of "fuel" in trait-override checks in Dafny. https://github.com/dafny-lang/dafny/issues/422
     static predicate ValidAAD(encryptionContext: EncryptionContext.Map) {
       EncryptionContext.Serializable(encryptionContext)
->>>>>>> 6a61d2e3
     }
 
     method DecryptMaterials(materialsRequest: Materials.ValidDecryptionMaterialsRequest)
