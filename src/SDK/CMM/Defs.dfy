include "../Materials.dfy"
include "../../StandardLibrary/StandardLibrary.dfy"
include "../../StandardLibrary/UInt.dfy"
include "../../Crypto/Signature.dfy"
include "../EncryptionContext.dfy"

module {:extern "CMMDefs"} CMMDefs {
  import opened StandardLibrary
  import opened UInt = StandardLibrary.UInt
  import Materials
  import AlgorithmSuite
  import Signature
  import EncryptionContext

  trait {:termination false} CMM {
    ghost var Repr: set<object>
    predicate Valid()
      reads this, Repr
      ensures Valid() ==> this in Repr

    method GetEncryptionMaterials(materialsRequest: Materials.EncryptionMaterialsRequest)
                                  returns (res: Result<Materials.ValidEncryptionMaterials>)
      requires Valid()
<<<<<<< HEAD
      ensures Valid()
      ensures res.Success? ==> EncryptionMaterialsSignature(res.value)
      ensures res.Success? ==> res.value.plaintextDataKey.Some? && res.value.Serializable()
=======
      modifies Repr
      ensures Valid() && fresh(Repr - old(Repr))
      ensures res.Success? ==> res.value.Serializable()
>>>>>>> ad16e175

    // The following predicate is a synonym for Encryption.Serializable and provides a workaround for a translation bug
    // of "fuel" in trait-override checks in Dafny. https://github.com/dafny-lang/dafny/issues/422
    static predicate ValidAAD(encryptionContext: EncryptionContext.Map) {
      EncryptionContext.Serializable(encryptionContext)
    }

    method DecryptMaterials(materialsRequest: Materials.ValidDecryptionMaterialsRequest)
                            returns (res: Result<Materials.ValidDecryptionMaterials>)
      requires Valid()
      modifies Repr
      ensures Valid() && fresh(Repr - old(Repr))
      ensures res.Success? ==> res.value.plaintextDataKey.Some?
  }

  // Predicate works arround a known error in Dafny: https://github.com/dafny-lang/dafny/issues/422 
  predicate EncryptionMaterialsSignature(validEncryptionMaterials: Materials.ValidEncryptionMaterials) {
    EncryptionMaterialsSignatureOpaque(validEncryptionMaterials)
  }

  predicate {:opaque } EncryptionMaterialsSignatureOpaque(validEncryptionMaterials: Materials.ValidEncryptionMaterials)
    {
      true
    }
}<|MERGE_RESOLUTION|>--- conflicted
+++ resolved
@@ -21,15 +21,11 @@
     method GetEncryptionMaterials(materialsRequest: Materials.EncryptionMaterialsRequest)
                                   returns (res: Result<Materials.ValidEncryptionMaterials>)
       requires Valid()
-<<<<<<< HEAD
       ensures Valid()
       ensures res.Success? ==> EncryptionMaterialsSignature(res.value)
       ensures res.Success? ==> res.value.plaintextDataKey.Some? && res.value.Serializable()
-=======
       modifies Repr
       ensures Valid() && fresh(Repr - old(Repr))
-      ensures res.Success? ==> res.value.Serializable()
->>>>>>> ad16e175
 
     // The following predicate is a synonym for Encryption.Serializable and provides a workaround for a translation bug
     // of "fuel" in trait-override checks in Dafny. https://github.com/dafny-lang/dafny/issues/422
