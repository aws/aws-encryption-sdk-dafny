--- conflicted
+++ resolved
@@ -13,11 +13,7 @@
   import MessageHeader
 
   trait {:termination false} CMM {
-<<<<<<< HEAD
-    ghost var Repr : set<object>
-=======
     ghost var Repr: set<object>
->>>>>>> c4e869e6
     predicate Valid()
       reads this, Repr
       ensures Valid() ==> this in Repr
