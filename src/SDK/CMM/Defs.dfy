--- conflicted
+++ resolved
@@ -20,19 +20,13 @@
                                   returns (res: Result<Materials.ValidEncryptionMaterials>)
       requires Valid()
       ensures Valid()
-<<<<<<< HEAD
-=======
-      ensures res.Success? ==> res.value.Valid() &&
-                               res.value.plaintextDataKey.Some? && 
-                               |res.value.plaintextDataKey.get| == res.value.algorithmSuiteID.KDFInputKeyLength() &&
-                               |res.value.encryptedDataKeys| > 0
+      ensures res.Success? ==> |res.value.dataKeyMaterials.encryptedDataKeys| > 0
       ensures res.Success? ==>
-        match res.value.algorithmSuiteID.SignatureType()
+        match res.value.dataKeyMaterials.algorithmSuiteID.SignatureType()
           case None => true
           case Some(sigType) =>
             res.value.signingKey.Some? &&
             Signature.ECDSA.WfSK(sigType, res.value.signingKey.get)
->>>>>>> bd16317c
 
     method DecryptMaterials(algSuiteID: AlgorithmSuite.ID,
                             edks: seq<Materials.EncryptedDataKey>,
