--- conflicted
+++ resolved
@@ -21,19 +21,12 @@
     method GetEncryptionMaterials(materialsRequest: Materials.EncryptionMaterialsRequest)
                                   returns (res: Result<Materials.ValidEncryptionMaterials>)
       requires Valid()
-<<<<<<< HEAD
-      requires ValidAAD(encCtx) && Materials.GetKeysFromEncryptionContext(encCtx) !! Materials.ReservedKeyValues
+      requires ValidAAD(materialsRequest.encryptionContext)
+      requires materialsRequest.encryptionContext.Keys !! Materials.ReservedKeyValues
       modifies Repr
       ensures Valid() && fresh(Repr - old(Repr))
-      ensures res.Success? ==> |res.value.dataKeyMaterials.plaintextDataKey| == res.value.dataKeyMaterials.algorithmSuiteID.KDFInputKeyLength()
-      ensures res.Success? ==> |res.value.dataKeyMaterials.encryptedDataKeys| > 0
-=======
-      requires ValidAAD(materialsRequest.encryptionContext)
-      requires materialsRequest.encryptionContext.Keys !! Materials.ReservedKeyValues
-      ensures Valid()
       ensures res.Success? ==> res.value.plaintextDataKey.Some? && res.value.algorithmSuiteID.ValidPlaintextDataKey(res.value.plaintextDataKey.get)
       ensures res.Success? ==> |res.value.encryptedDataKeys| > 0
->>>>>>> 283869f1
       ensures res.Success? ==> ValidAAD(res.value.encryptionContext)
       ensures res.Success? ==>
         match res.value.algorithmSuiteID.SignatureType()
@@ -49,17 +42,10 @@
 
     method DecryptMaterials(materialsRequest: Materials.ValidDecryptionMaterialsRequest)
                             returns (res: Result<Materials.ValidDecryptionMaterials>)
-<<<<<<< HEAD
-      requires Valid() && ValidAAD(encCtx) && |edks| > 0
+      requires Valid()
       modifies Repr
       ensures Valid() && fresh(Repr - old(Repr))
-      ensures res.Success? ==>
-        |res.value.plaintextDataKey| == res.value.algorithmSuiteID.KeyLength()
-=======
-      requires Valid()
-      ensures Valid()
       ensures res.Success? ==> res.value.plaintextDataKey.Some? && res.value.algorithmSuiteID.ValidPlaintextDataKey(res.value.plaintextDataKey.get)
->>>>>>> 283869f1
       ensures res.Success? && res.value.algorithmSuiteID.SignatureType().Some? ==> res.value.verificationKey.Some?
   }
 }