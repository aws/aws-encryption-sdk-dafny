// Copyright Amazon.com Inc. or its affiliates. All Rights Reserved.
// SPDX-License-Identifier: Apache-2.0

include "MessageHeader.dfy"
include "Materials.dfy"
include "EncryptionContext.dfy"
include "AlgorithmSuite.dfy"

include "../Util/Streams.dfy"
include "../StandardLibrary/StandardLibrary.dfy"
include "../Util/UTF8.dfy"
include "Serialize/SerializableTypes.dfy"
include "../Generated/AwsCryptographicMaterialProviders.dfy"

/*
 * The message header deserialization
 *
 * The message header is deserialized from a uint8 stream.
 * When encountering an error, we stop and return it immediately, leaving the remaining inputs on the stream
 */
module Deserialize {
  export
    provides DeserializeHeader, Materials
    provides Streams, StandardLibrary, Wrappers, UInt, AlgorithmSuite, Msg
    provides InsertNewEntry, UTF8, EncryptionContext
    reveals DeserializeHeaderResult

  import Msg = MessageHeader
  import opened SerializableTypes
  import Aws.Crypto

  import AlgorithmSuite
  import Streams
  import opened StandardLibrary
  import opened Wrappers
  import opened UInt = StandardLibrary.UInt
  import UTF8
  import Materials
  import EncryptionContext


  method DeserializeHeader(rd: Streams.ByteReader) returns (res: Result<DeserializeHeaderResult, string>)
    requires rd.Valid()
    modifies rd.reader`pos
    ensures rd.Valid()
    ensures match res
      case Success(desres) => desres.header.Valid()
        && old(rd.reader.pos) <= rd.reader.pos <= |rd.reader.data|
        && Msg.IsSerializationOfHeaderBody(desres.hbSeq, desres.header.body)
        && desres.hbSeq + desres.header.auth.iv + desres.header.auth.authenticationTag == rd.reader.data[old(rd.reader.pos)..rd.reader.pos]
      case Failure(_) => true
  {
    var hb :- DeserializeHeaderBody(rd);
    ghost var hbSeq := rd.reader.data[old(rd.reader.pos)..rd.reader.pos];
    var auth :- DeserializeHeaderAuthentication(rd, hb.algorithmSuiteID);
    return Success(DeserializeHeaderResult(Msg.Header(hb, auth), hbSeq));
  }

  datatype DeserializeHeaderResult = DeserializeHeaderResult(header: Msg.Header, ghost hbSeq: seq<uint8>)

  /**
  * Reads raw header data from the input stream and populates the header with all of the information about the
  * message.
  */
  method DeserializeHeaderBody(rd: Streams.ByteReader) returns (ret: Result<Msg.HeaderBody, string>)
    requires rd.Valid()
    modifies rd.reader`pos
    ensures rd.Valid()
    ensures match ret
      case Success(hb) =>
        && hb.Valid()
        && old(rd.reader.pos) <= rd.reader.pos <= |rd.reader.data|
        && Msg.IsSerializationOfHeaderBody(rd.reader.data[old(rd.reader.pos)..rd.reader.pos], hb)
      case Failure(_) => true
  {
    assert {:focus} true;
    ghost var orig := rd.reader.data[..rd.reader.pos];
    ghost var readSoFar := [];

    var version :- DeserializeVersion(rd);
    readSoFar := ReadHelper(rd, orig, readSoFar, [version]);

    var typ :- DeserializeType(rd);
    readSoFar := ReadHelper(rd, orig, readSoFar, [typ]);

    var algorithmSuiteID :- DeserializeAlgorithmSuiteID(rd);
    readSoFar := ReadHelper(rd, orig, readSoFar, UInt16ToSeq(algorithmSuiteID as uint16));

    var messageID :- DeserializeMsgID(rd);
    readSoFar := ReadHelper(rd, orig, readSoFar, messageID);

    // TODO dafny verification handholding
    assert [version as uint8]
      + [typ as uint8]
      + UInt16ToSeq(algorithmSuiteID as uint16)
      + messageID
    ==
      rd.reader.data[old(rd.reader.pos)..rd.reader.pos];

    ghost var aadStart := rd.reader.pos;
    var aad :- DeserializeAAD(rd);
    ghost var aadEnd := rd.reader.pos;
<<<<<<< HEAD

    // TODO dafny verification handholding
    assert [version as uint8]
      + [typ as uint8]
      + UInt16ToSeq(algorithmSuiteID as uint16)
      + messageID
      + rd.reader.data[aadStart..aadEnd]
    ==
      rd.reader.data[old(rd.reader.pos)..rd.reader.pos];
=======
    readSoFar := ReadHelper(rd, orig, readSoFar, rd.reader.data[aadStart..aadEnd]);
    assert EncryptionContext.LinearSeqToMap(rd.reader.data[aadStart..aadEnd], aad);
>>>>>>> f85f7870

    var encryptedDataKeys :- DeserializeEncryptedDataKeys(rd);
    readSoFar := ReadHelper(rd, orig, readSoFar, Msg.EDKsToSeq(encryptedDataKeys));

    // TODO dafny verification handholding
    assert [version as uint8]
      + [typ as uint8]
      + UInt16ToSeq(algorithmSuiteID as uint16)
      + messageID
      + rd.reader.data[aadStart..aadEnd]
      + Msg.EDKsToSeq(encryptedDataKeys)
    ==
      rd.reader.data[old(rd.reader.pos)..rd.reader.pos];

    var contentType :- DeserializeContentType(rd);
    readSoFar := ReadHelper(rd, orig, readSoFar, [Msg.ContentTypeToUInt8(contentType)]);

<<<<<<< HEAD
    // TODO dafny verification handholding
    assert [version as uint8]
      + [typ as uint8]
      + UInt16ToSeq(algorithmSuiteID as uint16)
      + messageID
      + rd.reader.data[aadStart..aadEnd]
      + Msg.EDKsToSeq(encryptedDataKeys)
      + [Msg.ContentTypeToUInt8(contentType)]
    ==
      rd.reader.data[old(rd.reader.pos)..rd.reader.pos];

    ghost var reserveStart := rd.reader.pos;
    var _ :- DeserializeReserved(rd);
    ghost var reserveEnd := rd.reader.pos;

    // TODO dafny verification handholding
    assert [version as uint8]
      + [typ as uint8]
      + UInt16ToSeq(algorithmSuiteID as uint16)
      + messageID
      + rd.reader.data[aadStart..aadEnd]
      + Msg.EDKsToSeq(encryptedDataKeys)
      + [Msg.ContentTypeToUInt8(contentType)]
      + rd.reader.data[reserveStart..reserveEnd]
    ==
      rd.reader.data[old(rd.reader.pos)..rd.reader.pos];

    // TODO dafny verification handholding
    assert [version as uint8]
      + [typ as uint8]
      + UInt16ToSeq(algorithmSuiteID as uint16)
      + messageID
      + rd.reader.data[aadStart..aadEnd]
      + Msg.EDKsToSeq(encryptedDataKeys)
      + [Msg.ContentTypeToUInt8(contentType)]
      + [0,0,0,0]
    ==
      rd.reader.data[old(rd.reader.pos)..rd.reader.pos];
=======
    var _ :- DeserializeReserved(rd);
    readSoFar := ReadHelper(rd, orig, readSoFar, Msg.Reserved);
>>>>>>> f85f7870

    assert {:focus} true;
    var ivLength :- rd.ReadByte();
    readSoFar := ReadHelper(rd, orig, readSoFar, [ivLength]);

    assert {:focus} true;
    var frameLength :- rd.ReadUInt32();
    readSoFar := ReadHelper(rd, orig, readSoFar, UInt32ToSeq(frameLength));

    // inter-field checks
    // TODO: shouldn't the following if-statement be done immediately after reading "ivLength"?
    if ivLength as nat != algorithmSuiteID.IVLength() {
      return Failure("Deserialization Error: Incorrect IV length.");
    }
    if contentType.NonFramed? && frameLength != 0 {
      return Failure("Deserialization Error: Frame length must be 0 when content type is non-framed.");
    } else if contentType.Framed? && frameLength == 0 {
      return Failure("Deserialization Error: Frame length must be non-0 when content type is framed.");
    }

    assert {:focus} true;
    var hb := Msg.HeaderBody(
      version,
      typ,
      algorithmSuiteID,
      messageID,
      aad,
      encryptedDataKeys,
      contentType,
      ivLength,
      frameLength);
    assert Msg.IsSerializationOfHeaderBody(rd.reader.data[old(rd.reader.pos)..rd.reader.pos], hb) by {
      reveal Msg.IsSerializationOfHeaderBody();
      assert readSoFar == rd.reader.data[old(rd.reader.pos)..rd.reader.pos];
      var serializedAAD := rd.reader.data[aadStart..aadEnd];
      assert EncryptionContext.LinearSeqToMap(serializedAAD, aad);
      assert Msg.IsSerializationOfHeaderBodyAux(readSoFar, hb, serializedAAD);
    }
    return Success(hb);
  }

  /*
   * This lemma helps keep track of what is read in each step.
   * The second postcondition is phrased in such a way that it is easy to figure out all the pieces that have
   * been written. In effect, it says "(orig + previouslyRead) + newlyRead == orig + (previouslyRead + newlyRead)".
   */
  lemma ReadHelper(rd: Streams.ByteReader, orig: seq<uint8>, previouslyRead: seq<uint8>, newlyRead: seq<uint8>) returns (read: seq<uint8>)
    requires rd.Valid()
    requires rd.reader.data[..rd.reader.pos] == orig + previouslyRead + newlyRead
    ensures read == previouslyRead + newlyRead
    ensures rd.reader.data[..rd.reader.pos] == orig + read
  {
    read := previouslyRead + newlyRead;
  }

  /*
   * Reads IV length and auth tag of the lengths specified by algorithmSuiteID.
   */
  method DeserializeHeaderAuthentication(rd: Streams.ByteReader, algorithmSuiteID: AlgorithmSuite.ID) returns (ret: Result<Msg.HeaderAuthentication, string>)
    requires rd.Valid()
    requires algorithmSuiteID in AlgorithmSuite.Suite.Keys
    modifies rd.reader`pos
    ensures rd.Valid()
    ensures match ret
      case Success(ha) =>
        var bytesRead := algorithmSuiteID.IVLength() + algorithmSuiteID.TagLength();
        var serHa := ha.iv + ha.authenticationTag;
        && |ha.iv| == algorithmSuiteID.IVLength()
        && |ha.authenticationTag| == algorithmSuiteID.TagLength()
        && old(rd.reader.pos) + bytesRead == rd.reader.pos
        && serHa == rd.reader.data[old(rd.reader.pos)..rd.reader.pos]
      case Failure(_) => true
  {
    assert {:focus} true;
    var iv :- rd.ReadBytes(algorithmSuiteID.IVLength());
    var authenticationTag :- rd.ReadBytes(algorithmSuiteID.TagLength());
    var ha := Msg.HeaderAuthentication(iv, authenticationTag);
    assert |ha.iv| == algorithmSuiteID.IVLength();
    assert |ha.authenticationTag| == algorithmSuiteID.TagLength();
    return Success(ha);
  }

  /*
   * Methods for deserializing pieces of the message header.
   */
  method DeserializeVersion(rd: Streams.ByteReader) returns (ret: Result<Msg.Version, string>)
    requires rd.Valid()
    modifies rd.reader`pos
    ensures rd.Valid()
    ensures match ret
      case Success(ver) =>
        var bytesRead := 1;
        var serVer := [ver as uint8];
        && old(rd.reader.pos) + bytesRead == rd.reader.pos
        && serVer == rd.reader.data[old(rd.reader.pos)..rd.reader.pos]
      case Failure(_) => true
  {
    var version :- rd.ReadByte();
    if version == Msg.VERSION_1 {
      return Success(version);
    } else {
      return Failure("Deserialization Error: Version not supported.");
    }
  }

  method DeserializeType(rd: Streams.ByteReader) returns (ret: Result<Msg.Type, string>)
    requires rd.Valid()
    modifies rd.reader`pos
    ensures rd.Valid()
    ensures match ret
      case Success(typ) =>
        var bytesRead := 1;
        var serTyp := [typ as uint8];
        && old(rd.reader.pos) + bytesRead == rd.reader.pos
        && serTyp == rd.reader.data[old(rd.reader.pos)..rd.reader.pos]
      case Failure(_) => true
  {
    var typ :- rd.ReadByte();
    if typ == Msg.TYPE_CUSTOMER_AED {
      return Success(typ);
    } else {
      return Failure("Deserialization Error: Type not supported.");
    }
  }

  method DeserializeAlgorithmSuiteID(rd: Streams.ByteReader) returns (ret: Result<AlgorithmSuite.ID, string>)
    requires rd.Valid()
    modifies rd.reader`pos
    ensures rd.Valid()
    ensures match ret
      case Success(algID) =>
        var bytesRead := 2;
        var serAlgID := UInt16ToSeq(algID as uint16);
        && old(rd.reader.pos) + bytesRead == rd.reader.pos
        && serAlgID == rd.reader.data[old(rd.reader.pos)..rd.reader.pos]
      case Failure(_) => true
  {
    var algorithmSuiteID :- rd.ReadUInt16();
    if algorithmSuiteID in AlgorithmSuite.VALID_IDS {
      return Success(algorithmSuiteID as AlgorithmSuite.ID);
    } else {
      return Failure("Deserialization Error: Algorithm suite not supported.");
    }
  }

  method DeserializeMsgID(rd: Streams.ByteReader) returns (ret: Result<Msg.MessageID, string>)
    requires rd.Valid()
    modifies rd.reader`pos
    ensures rd.Valid()
    ensures match ret
      case Success(messageID) =>
        var bytesRead := |messageID|;
        var sermessageID := messageID;
        && old(rd.reader.pos) + bytesRead == rd.reader.pos
        && sermessageID == rd.reader.data[old(rd.reader.pos)..rd.reader.pos]
      case Failure(_) => true
  {
    var msgID: seq<uint8> :- rd.ReadBytes(Msg.MESSAGE_ID_LEN);
    return Success(msgID);
  }

  method DeserializeUTF8(rd: Streams.ByteReader, n: nat) returns (ret: Result<UTF8.ValidUTF8Bytes, string>)
    requires rd.Valid()
    modifies rd.reader`pos
    ensures rd.Valid()
    ensures ret.Success? ==> var expectedRes := EncryptionContext.GetUTF8(rd.reader.data[old(rd.reader.pos)..], n);
      expectedRes.Some? && expectedRes.value == ret.value
    ensures match ret
      case Success(bytes) =>
        && UTF8.ValidUTF8Seq(bytes)
        && old(rd.reader.pos) + n == rd.reader.pos
        && bytes == rd.reader.data[old(rd.reader.pos)..rd.reader.pos]
      case Failure(_) => true
  {
    var bytes :- rd.ReadBytes(n);
    if UTF8.ValidUTF8Seq(bytes) {
      var utf8: UTF8.ValidUTF8Bytes := bytes;
      assert bytes == rd.reader.data[old(rd.reader.pos)..][..n];
      return Success(utf8);
    } else {
      return Failure("Deserialization Error: Not a valid UTF8 string.");
    }
  }

  /**
    DeserializeAAD is not a perfect dual of SerializeAAD
    A Map of key value pairs is deserialized. The map can only be created from a sequence of sorted and unqiue pairs
    SerializeAAD creates a sequence of sorted unique pairs, Deserialize reads any sequence of pairs and sorts them before creating a Map
    Deserialize is not an injective function so there is no inverse function (a Dual serialize).
    To still prove a duality we could define a weaker Serialization which is not a function but a relation between Maps and sequences (EncryptionContext.LinearSeqToMap)
    We now prove that EncryptionContext.LinearSeqToMap(DeserializeAAD(seq), seq) which means any map we deserialize from a sequence is in the weak serialize relation
    Furthermore we prove that EncryptionContext.LinearSeqToMap(map, SerializeAAD(map)) which means that any map we serialize to a sequence is in the weak serialize relation
    From this we can conclude that DeserializeAAD(SerializeAAD(map)) == map
   */
  method DeserializeAAD(rd: Streams.ByteReader) returns (ret: Result<EncryptionContext.Map, string>)
    requires rd.Valid()
    modifies rd.reader`pos
    ensures rd.Valid()
    ensures match ret
      case Success(aad) =>
        && EncryptionContext.Serializable(aad)
        && old(rd.reader.pos) <= rd.reader.pos <= |rd.reader.data|
        && EncryptionContext.LinearSeqToMap(rd.reader.data[old(rd.reader.pos)..rd.reader.pos], aad)
      case Failure(_) => true
  {
    reveal EncryptionContext.Serializable();

    var kvPairsLength :- rd.ReadUInt16();
    if kvPairsLength == 0 {
      return Success(map[]);
    } else if kvPairsLength < 2 {
      return Failure("Deserialization Error: The number of bytes in encryption context exceeds the given length.");
    }
    var totalBytesRead := 0;

    var kvPairsCount :- rd.ReadUInt16();
    totalBytesRead := totalBytesRead + 2;
    if kvPairsCount == 0 {
      return Failure("Deserialization Error: Key value pairs count is 0.");
    }

    // Building a map item by item is expensive in dafny, so
    // instead we first read the key value pairs into a sequence
    var kvPairs: EncryptionContext.Linear := [];
    var i := 0;
    ghost var startKvPos := rd.reader.pos;
    ghost var unsortedKvPairs: EncryptionContext.Linear := [];

    while i < kvPairsCount
      invariant startKvPos <= rd.reader.pos
      invariant rd.Valid()
      invariant |kvPairs| == i as int
      invariant i <= kvPairsCount
      invariant |kvPairs| == |unsortedKvPairs|
      invariant forall kvPair :: kvPair in kvPairs <==> kvPair in unsortedKvPairs
      invariant totalBytesRead == 2 + EncryptionContext.LinearLength(kvPairs, 0, i as nat) <= kvPairsLength as nat
      invariant totalBytesRead == |rd.reader.data[old(rd.reader.pos)..rd.reader.pos]| - 2
      invariant EncryptionContext.SerializableLinear(kvPairs)
      invariant EncryptionContext.SerializableUnsortedLinear(unsortedKvPairs)
      invariant rd.reader.data[startKvPos..rd.reader.pos] == EncryptionContext.LinearToUnorderedSeq(unsortedKvPairs, 0, |unsortedKvPairs|)
    {
      ghost var oldPosPair := rd.reader.pos;
      ghost var oldKvPairs := kvPairs;
      ghost var oldunsortedKvPairs := unsortedKvPairs;

      var keyLength :- rd.ReadUInt16();
      totalBytesRead := totalBytesRead + 2;

      var key :- DeserializeUTF8(rd, keyLength as nat);
      totalBytesRead := totalBytesRead + |key|;

      var valueLength :- rd.ReadUInt16();

      totalBytesRead := totalBytesRead + 2;
      // check that we're not exceeding the stated AAD length
      if kvPairsLength as nat < totalBytesRead + valueLength as nat {
        return Failure("Deserialization Error: The number of bytes in encryption context exceeds the given length.");
      }

      var value :- DeserializeUTF8(rd, valueLength as nat);
      totalBytesRead := totalBytesRead + |value|;

      // We want to keep entries sorted by key. We don't insist that the entries be sorted
      // already, but we do insist there are no duplicate keys.
      var opt, insertionPoint := InsertNewEntry(kvPairs, key, value);

      match opt {
        case Some(kvPairs_) =>
          EncryptionContext.LinearInsert(kvPairs, insertionPoint, key, value);
          kvPairs := kvPairs_;
          unsortedKvPairs := unsortedKvPairs + [(key, value)];
        case None =>
          return Failure("Deserialization Error: Duplicate key.");
      }

      i := i + 1;

      // Proof that a KVPair is deserialized correctly
      // Note: Proof that serializing the resulting pair is equal to the input is easier and more stable.
      assert EncryptionContext.KVPairToSeq((key, value)) == rd.reader.data[oldPosPair .. rd.reader.pos] by {
        assert rd.reader.data[oldPosPair .. rd.reader.pos] == rd.reader.data[oldPosPair..oldPosPair + 4 + |key| + |value|];
        assert UInt16ToSeq(|key| as uint16) == rd.reader.data[oldPosPair..oldPosPair + 2];
        assert key == rd.reader.data[oldPosPair + 2..oldPosPair + 2 + |key|];
        assert UInt16ToSeq(|value| as uint16) == rd.reader.data[oldPosPair + 2 + |key|..oldPosPair + 2 + |key| + 2];
        assert value == rd.reader.data[oldPosPair + 4 + |key|..oldPosPair + 4 + |key| + |value|];
      }

      assert forall p :: (p in oldKvPairs || p == (key, value)) <==> p in kvPairs;

      // The unsorted sequence of pairs can be serialized to the bytes read from the stream
      assert rd.reader.data[startKvPos..rd.reader.pos] == EncryptionContext.LinearToUnorderedSeq(unsortedKvPairs, 0, |unsortedKvPairs|) by {
        EncryptionContext.LinearToUnorderedSeqInductiveStep(oldunsortedKvPairs, [(key, value)], 0 , |oldunsortedKvPairs|);
        assert EncryptionContext.LinearToUnorderedSeq(unsortedKvPairs, 0, |unsortedKvPairs| - 1) == rd.reader.data[startKvPos..oldPosPair];
        assert EncryptionContext.KVPairToSeq(unsortedKvPairs[|unsortedKvPairs| - 1]) == rd.reader.data[oldPosPair .. rd.reader.pos];
          assert rd.reader.data[startKvPos..rd.reader.pos] == rd.reader.data[startKvPos..oldPosPair] + rd.reader.data[oldPosPair..rd.reader.pos];
      }

    }
    if kvPairsLength as nat != totalBytesRead {
      return Failure("Deserialization Error: Bytes actually read differs from bytes supposed to be read.");
    }

    // Since we are using an extern to convert the sequence to a map,
    // we must check after the extern call that the map is valid for AAD.
    // If not valid, then something was wrong with the conversion, as
    // failures for invalid serializations should be caught earlier.
    var encryptionContext: map<UTF8.ValidUTF8Bytes, UTF8.ValidUTF8Bytes> := EncryptionContext.LinearToMap(kvPairs);
    var isValid := EncryptionContext.CheckSerializable(encryptionContext);
    if !isValid || |kvPairs| != |encryptionContext| {
      return Failure("Deserialization Error: Failed to parse encryption context.");
    }
    SerializationIsValid(rd.reader.data[old(rd.reader.pos)..rd.reader.pos], encryptionContext, unsortedKvPairs, kvPairs);
    return Success(encryptionContext);
  }

  // Lemma used for validation speedup, Combines straightforward facts into the post condition
  lemma SerializationIsValid(sequence: seq<uint8>, resultMap: EncryptionContext.Map, unsortedKvPairs: EncryptionContext.Linear, kvPairs: EncryptionContext.Linear)
    requires |resultMap| == 0 ==> |sequence| == 2
    requires |resultMap| != 0 ==> 4 <= |sequence|
    requires EncryptionContext.Serializable(resultMap)
    requires |resultMap| == |kvPairs| == |unsortedKvPairs|
    requires forall kvPair :: kvPair in kvPairs <==> kvPair in unsortedKvPairs
    requires EncryptionContext.SerializableUnsortedLinear(unsortedKvPairs)
    requires EncryptionContext.SerializableLinear(kvPairs)
    requires reveal EncryptionContext.Serializable(); EncryptionContext.Serializable(resultMap) && EncryptionContext.SerializableLinear(kvPairs) ==>
      EncryptionContext.MapToSeq(resultMap) == if |resultMap| == 0 then [] else UInt16ToSeq(|kvPairs| as uint16) + EncryptionContext.LinearToSeq(kvPairs, 0, |kvPairs|)
    requires |sequence[2..]| < UINT16_LIMIT && sequence[..2] == UInt16ToSeq(|sequence[2..]| as uint16)
    requires |resultMap| != 0 ==> sequence[2..][..2] == UInt16ToSeq(|resultMap| as uint16);
    requires |resultMap| != 0 ==> sequence[4..] == EncryptionContext.LinearToUnorderedSeq(unsortedKvPairs, 0, |unsortedKvPairs|)
    ensures EncryptionContext.LinearSeqToMap(sequence, resultMap)
  {
    reveal EncryptionContext.Serializable();
    if |resultMap| == 0 {

    } else {
      assert EncryptionContext.LinearSeqToMap(sequence, resultMap) by {
        assert EncryptionContext.SeqToMap(sequence[2..], resultMap) by {
          EncryptionContext.InsertionSortPreservesProperties(unsortedKvPairs);
          // This is the line which ties the kvPairs and unstoredkvPairs together, since all pairs are unqiue and they contain the same pairs
          // There is only one sorted sequence, so sorting the unsorted pairs gives us kvPairs
          EncryptionContext.SortedSequenceIsUnqiue(kvPairs, EncryptionContext.InsertionSort(unsortedKvPairs));

          assert EncryptionContext.SeqToLinearToMap(sequence[2..], resultMap, unsortedKvPairs, kvPairs) by
          {
            assert 2 <= |sequence[2..]|;
            assert EncryptionContext.SerializableUnsortedLinear(unsortedKvPairs);
            assert EncryptionContext.SerializableLinear(kvPairs);
            assert EncryptionContext.SerializableKVPairs(resultMap);
            assert sequence[2..][..2] == UInt16ToSeq(|resultMap| as uint16);
            assert EncryptionContext.LinearToUnorderedSeq(unsortedKvPairs, 0, |unsortedKvPairs|) == sequence[2..][2..];
            assert kvPairs == EncryptionContext.InsertionSort(unsortedKvPairs);
            assert EncryptionContext.MapToSeq(resultMap) == sequence[2..][..2] + EncryptionContext.LinearToSeq(kvPairs, 0, |kvPairs|);
          }
          assert sequence[..2] == UInt16ToSeq(|sequence[2..]| as uint16);
        }
      }
    }
  }


  method InsertNewEntry(kvPairs: EncryptionContext.Linear, key: UTF8.ValidUTF8Bytes, value: UTF8.ValidUTF8Bytes)
      returns (res: Option<EncryptionContext.Linear>, ghost insertionPoint: nat)
    requires EncryptionContext.LinearSorted(kvPairs)
    requires forall i, j | 0 <= i < j < |kvPairs| :: kvPairs[i].0 != kvPairs[j].0
    ensures (exists l | l in kvPairs :: key == l.0) <==> res.None?
    ensures match res
      case None =>
        (exists i :: 0 <= i < |kvPairs| && kvPairs[i].0 == key)  // key already exists
      case Some(kvPairs') =>
        && insertionPoint <= |kvPairs|
        && kvPairs' == kvPairs[..insertionPoint] + [(key, value)] + kvPairs[insertionPoint..]
        && EncryptionContext.LinearSorted(kvPairs')
        && (forall i, j | 0 <= i < j < |kvPairs'| :: kvPairs'[i].0 != kvPairs'[j].0)
  {
    var n := |kvPairs|;
    while 0 < n && LexicographicLessOrEqual(key, kvPairs[n - 1].0, UInt.UInt8Less)
      invariant 0 <= n <= |kvPairs|
      invariant forall i :: n <= i < |kvPairs| ==> LexicographicLessOrEqual(key, kvPairs[i].0, UInt.UInt8Less)
      invariant forall i | n < i < |kvPairs| :: kvPairs[i].0 != key
    {
      n := n - 1;
    }

    EncryptionContext.LinearSortedImpliesStrongLinearSorted(kvPairs);
    if kvPairs != [] && LexicographicLessOrEqual(key, kvPairs[|kvPairs| - 1].0, UInt.UInt8Less) && kvPairs[n].0 == key {
      return None, n;
    } else {
      var kvPairs' := kvPairs[..n] + [(key, value)] + kvPairs[n..];

      if 0 < n {
        LexIsTotal(kvPairs'[n - 1].0, kvPairs'[n].0, UInt.UInt8Less);
      }
      return Some(kvPairs'), n;
    }

  }

  method DeserializeEncryptedDataKeys(rd: Streams.ByteReader) returns (ret: Result<ESDKEncryptedDataKeys, string>)
    requires rd.Valid()
    modifies rd.reader`pos
    ensures rd.Valid()
    ensures match ret
      case Success(edks) =>
        && var n := |Msg.EDKsToSeq(edks)|;
        old(rd.reader.pos) + n == rd.reader.pos
        && Msg.EDKsToSeq(edks) == rd.reader.data[old(rd.reader.pos)..rd.reader.pos]
      case Failure(_) => true
  {
    var edkCount :- rd.ReadUInt16();
    if edkCount == 0 {
      return Failure("Deserialization Error: Encrypted data key count is 0.");
    }

    assert rd.reader.pos == old(rd.reader.pos) + 2;
    var edkEntries: ESDKEncryptedDataKeys := [];
    var i := 0;
    while i < edkCount
      invariant old(rd.reader.pos) + 2 <= rd.reader.pos
      invariant rd.Valid()
      invariant i <= edkCount
      invariant |edkEntries| == i as int
      invariant Msg.EDKEntriesToSeq(edkEntries, 0, |edkEntries|) == rd.reader.data[old(rd.reader.pos) + 2 .. rd.reader.pos]
    {
      ghost var edkStartPos := rd.reader.pos;
      ghost var providerIdStartPos := edkStartPos;
      // Key provider ID
      var providerIdLength :- rd.ReadUInt16();
      var str :- DeserializeUTF8(rd, providerIdLength as nat);
      var providerId := str;
      assert rd.reader.pos == providerIdStartPos + 2 + |providerId|;
      assert UInt16ToSeq(|providerId| as uint16) + providerId == rd.reader.data[providerIdStartPos..rd.reader.pos];

      // Key provider info
      ghost var providerInfoStartPos := rd.reader.pos;
      var providerInfoLength :- rd.ReadUInt16();
      var providerInfo :- rd.ReadBytes(providerInfoLength as nat);
      assert rd.reader.pos == providerInfoStartPos + 2 + |providerInfo|;
      assert UInt16ToSeq(|providerInfo| as uint16) + providerInfo == rd.reader.data[providerInfoStartPos..rd.reader.pos];

      // Ciphertext
      ghost var ciphertextStartPos := rd.reader.pos;
      var ciphertextLength :- rd.ReadUInt16();
      var ciphertext :- rd.ReadBytes(ciphertextLength as nat);
      assert rd.reader.pos == ciphertextStartPos + 2 + |ciphertext|;
      assert UInt16ToSeq(|ciphertext| as uint16) + ciphertext == rd.reader.data[ciphertextStartPos..rd.reader.pos];

      edkEntries := edkEntries + [Crypto.EncryptedDataKey(keyProviderId:=providerId, keyProviderInfo:=providerInfo, ciphertext:=ciphertext)];
      i := i + 1;
      assert edkStartPos + 2 + |providerId| + 2 + |providerInfo| + 2 + |ciphertext| == rd.reader.pos;
      assert Msg.EDKEntriesToSeq(edkEntries, 0, |edkEntries|) == rd.reader.data[old(rd.reader.pos) + 2 .. rd.reader.pos] by {
        // TODO proof needs additional handholding here where it didn't before. Should make more stable somehow.
        assert UInt16ToSeq(|providerId| as uint16) + providerId == rd.reader.data[edkStartPos..edkStartPos+2+|providerId|];
        assert UInt16ToSeq(|providerInfo| as uint16) + providerInfo == rd.reader.data[edkStartPos+2+|providerId|..edkStartPos+2+|providerId|+2+|providerInfo|];
        assert UInt16ToSeq(|ciphertext| as uint16) + ciphertext == rd.reader.data[edkStartPos+2+|providerId|+2+|providerInfo|..edkStartPos+2+|providerId|+2+|providerInfo|+2+|ciphertext|];
        assert Msg.EDKEntryToSeq(Crypto.EncryptedDataKey(keyProviderId:=providerId, keyProviderInfo:=providerInfo, ciphertext:=ciphertext)) == rd.reader.data[edkStartPos..rd.reader.pos];
        Msg.EDKEntriesToSeqInductiveStep(edkEntries[..|edkEntries| - 1],
          [Crypto.EncryptedDataKey(keyProviderId:=providerId, keyProviderInfo:=providerInfo, ciphertext:=ciphertext)], 0, |edkEntries[..|edkEntries| - 1]|);
      }
    }
    assert |edkEntries| == edkCount as int;
    var edks := edkEntries;
    return Success(edks);
  }

  method DeserializeContentType(rd: Streams.ByteReader) returns (ret: Result<Msg.ContentType, string>)
    requires rd.Valid()
    modifies rd.reader`pos
    ensures rd.Valid()
    ensures match ret
      case Success(contentType) =>
        && old(rd.reader.pos) + 1 == rd.reader.pos
        && [Msg.ContentTypeToUInt8(contentType)] == rd.reader.data[old(rd.reader.pos)..rd.reader.pos]
      case Failure(_) => true
  {
    var byte :- rd.ReadByte();
    match Msg.UInt8ToContentType(byte)
    case None =>
      return Failure("Deserialization Error: Content type not supported.");
    case Some(contentType) =>
      return Success(contentType);
  }

  method DeserializeReserved(rd: Streams.ByteReader) returns (ret: Result<seq<uint8>, string>)
    requires rd.Valid()
    modifies rd.reader`pos
    ensures rd.Valid()
    ensures match ret
      case Success(contnetType) =>
        && old(rd.reader.pos) + 4 == rd.reader.pos
        && Msg.Reserved == rd.reader.data[old(rd.reader.pos)..rd.reader.pos]
      case Failure(_) => true
  {
    var reserved :- rd.ReadBytes(4);
    if reserved == Msg.Reserved {
      return Success(reserved);
    } else {
      return Failure("Deserialization Error: Reserved fields must be 0.");
    }
  }
}<|MERGE_RESOLUTION|>--- conflicted
+++ resolved
@@ -100,20 +100,9 @@
     ghost var aadStart := rd.reader.pos;
     var aad :- DeserializeAAD(rd);
     ghost var aadEnd := rd.reader.pos;
-<<<<<<< HEAD
-
-    // TODO dafny verification handholding
-    assert [version as uint8]
-      + [typ as uint8]
-      + UInt16ToSeq(algorithmSuiteID as uint16)
-      + messageID
-      + rd.reader.data[aadStart..aadEnd]
-    ==
-      rd.reader.data[old(rd.reader.pos)..rd.reader.pos];
-=======
+
     readSoFar := ReadHelper(rd, orig, readSoFar, rd.reader.data[aadStart..aadEnd]);
     assert EncryptionContext.LinearSeqToMap(rd.reader.data[aadStart..aadEnd], aad);
->>>>>>> f85f7870
 
     var encryptedDataKeys :- DeserializeEncryptedDataKeys(rd);
     readSoFar := ReadHelper(rd, orig, readSoFar, Msg.EDKsToSeq(encryptedDataKeys));
@@ -131,49 +120,8 @@
     var contentType :- DeserializeContentType(rd);
     readSoFar := ReadHelper(rd, orig, readSoFar, [Msg.ContentTypeToUInt8(contentType)]);
 
-<<<<<<< HEAD
-    // TODO dafny verification handholding
-    assert [version as uint8]
-      + [typ as uint8]
-      + UInt16ToSeq(algorithmSuiteID as uint16)
-      + messageID
-      + rd.reader.data[aadStart..aadEnd]
-      + Msg.EDKsToSeq(encryptedDataKeys)
-      + [Msg.ContentTypeToUInt8(contentType)]
-    ==
-      rd.reader.data[old(rd.reader.pos)..rd.reader.pos];
-
-    ghost var reserveStart := rd.reader.pos;
-    var _ :- DeserializeReserved(rd);
-    ghost var reserveEnd := rd.reader.pos;
-
-    // TODO dafny verification handholding
-    assert [version as uint8]
-      + [typ as uint8]
-      + UInt16ToSeq(algorithmSuiteID as uint16)
-      + messageID
-      + rd.reader.data[aadStart..aadEnd]
-      + Msg.EDKsToSeq(encryptedDataKeys)
-      + [Msg.ContentTypeToUInt8(contentType)]
-      + rd.reader.data[reserveStart..reserveEnd]
-    ==
-      rd.reader.data[old(rd.reader.pos)..rd.reader.pos];
-
-    // TODO dafny verification handholding
-    assert [version as uint8]
-      + [typ as uint8]
-      + UInt16ToSeq(algorithmSuiteID as uint16)
-      + messageID
-      + rd.reader.data[aadStart..aadEnd]
-      + Msg.EDKsToSeq(encryptedDataKeys)
-      + [Msg.ContentTypeToUInt8(contentType)]
-      + [0,0,0,0]
-    ==
-      rd.reader.data[old(rd.reader.pos)..rd.reader.pos];
-=======
     var _ :- DeserializeReserved(rd);
     readSoFar := ReadHelper(rd, orig, readSoFar, Msg.Reserved);
->>>>>>> f85f7870
 
     assert {:focus} true;
     var ivLength :- rd.ReadByte();
