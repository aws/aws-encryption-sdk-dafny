--- conflicted
+++ resolved
@@ -39,17 +39,10 @@
     modifies rd.reader`pos
     ensures rd.Valid()
     ensures match res
-<<<<<<< HEAD
       case Success(desres) => desres.header.Valid()
         && old(rd.reader.pos) <= rd.reader.pos <= |rd.reader.data|
         && Msg.IsSerializationOfHeaderBody(desres.hbSeq, desres.header.body)
         && desres.hbSeq + desres.header.auth.iv + desres.header.auth.authenticationTag == rd.reader.data[old(rd.reader.pos)..rd.reader.pos]          
-=======
-      case Success(header) => header.Valid()
-        && old(rd.reader.pos) <= rd.reader.pos <= |rd.reader.data|
-        && exists hbSeq | hbSeq + header.auth.iv + header.auth.authenticationTag == rd.reader.data[old(rd.reader.pos)..rd.reader.pos] ::
-          Msg.IsSerializationOfHeaderBody(hbSeq, header.body)
->>>>>>> 83835e72
       case Failure(_) => true
   {
     var hb :- DeserializeHeaderBody(rd);
@@ -111,7 +104,6 @@
       contentType,
       ivLength,
       frameLength);
-<<<<<<< HEAD
     assert Msg.IsSerializationOfHeaderBody(rd.reader.data[old(rd.reader.pos)..rd.reader.pos], hb) by {
       reveal Msg.IsSerializationOfHeaderBody();
       assert EncryptionContext.LinearSeqToMap(rd.reader.data[aadStart..aadEnd], aad);
@@ -127,9 +119,6 @@
         [hb.ivLength] +
         UInt32ToSeq(hb.frameLength);
     }
-=======
-    assert Msg.IsSerializationOfHeaderBody(rd.reader.data[old(rd.reader.pos)..rd.reader.pos], hb);
->>>>>>> 83835e72
     return Success(hb);
   }
 
@@ -230,10 +219,6 @@
         && old(rd.reader.pos) + bytesRead == rd.reader.pos
         && sermessageID == rd.reader.data[old(rd.reader.pos)..rd.reader.pos]
       case Failure(_) => true
-<<<<<<< HEAD
-    
-=======
->>>>>>> 83835e72
   {
     var msgID: seq<uint8> :- rd.ReadBytes(Msg.MESSAGE_ID_LEN);
     return Success(msgID);
@@ -278,11 +263,7 @@
     ensures rd.Valid()
     ensures match ret
       case Success(aad) => 
-<<<<<<< HEAD
-        EncryptionContext.Serializable(aad)
-=======
         && EncryptionContext.Serializable(aad)
->>>>>>> 83835e72
         && old(rd.reader.pos) <= rd.reader.pos <= |rd.reader.data|
         && EncryptionContext.LinearSeqToMap(rd.reader.data[old(rd.reader.pos)..rd.reader.pos], aad)
       case Failure(_) => true
@@ -334,11 +315,7 @@
       totalBytesRead := totalBytesRead + |key|;
       
       var valueLength :- rd.ReadUInt16();
-<<<<<<< HEAD
-          
-=======
-
->>>>>>> 83835e72
+
       totalBytesRead := totalBytesRead + 2;
       // check that we're not exceeding the stated AAD length
       if kvPairsLength as nat < totalBytesRead + valueLength as nat {
@@ -362,11 +339,7 @@
       }
       
       i := i + 1;
-<<<<<<< HEAD
-      
-=======
-
->>>>>>> 83835e72
+
       // Proof that a KVPair is deserialized correctly
       // Note: Proof that serializing the resulting pair is equal to the input is easier and more stable.
       assert EncryptionContext.KVPairToSeq((key, value)) == rd.reader.data[oldPosPair .. rd.reader.pos] by {
@@ -376,11 +349,7 @@
         assert UInt16ToSeq(|value| as uint16) == rd.reader.data[oldPosPair + 2 + |key|..oldPosPair + 2 + |key| + 2];
         assert value == rd.reader.data[oldPosPair + 4 + |key|..oldPosPair + 4 + |key| + |value|];
       }
-<<<<<<< HEAD
-      
-=======
-
->>>>>>> 83835e72
+
       assert forall p :: (p in oldKvPairs || p == (key, value)) <==> p in kvPairs;
 
       // The unsorted sequence of pairs can be serialized to the bytes read from the stream
@@ -389,11 +358,7 @@
         assert EncryptionContext.LinearToUnorderedSeq(unsortedKvPairs, 0, |unsortedKvPairs| - 1) == rd.reader.data[startKvPos..oldPosPair];
         assert EncryptionContext.KVPairToSeq(unsortedKvPairs[|unsortedKvPairs| - 1]) == rd.reader.data[oldPosPair .. rd.reader.pos];
           assert rd.reader.data[startKvPos..rd.reader.pos] == rd.reader.data[startKvPos..oldPosPair] + rd.reader.data[oldPosPair..rd.reader.pos];
-<<<<<<< HEAD
-      }  
-=======
-      }
->>>>>>> 83835e72
+
     }
     if kvPairsLength as nat != totalBytesRead {
       return Failure("Deserialization Error: Bytes actually read differs from bytes supposed to be read.");
@@ -408,13 +373,7 @@
     if !isValid || |kvPairs| != |encryptionContext| {
       return Failure("Deserialization Error: Failed to parse encryption context.");
     }
-<<<<<<< HEAD
-    
     SerializationIsValid(rd.reader.data[old(rd.reader.pos)..rd.reader.pos], encryptionContext, unsortedKvPairs, kvPairs);
-    
-=======
-    SerializationIsValid(rd.reader.data[old(rd.reader.pos)..rd.reader.pos], encryptionContext, unsortedKvPairs, kvPairs);
->>>>>>> 83835e72
     return Success(encryptionContext);
   }
 
@@ -436,11 +395,7 @@
   {
     reveal EncryptionContext.Serializable();
     if |resultMap| == 0 {
-<<<<<<< HEAD
-      
-=======
-
->>>>>>> 83835e72
+
     } else {
       assert EncryptionContext.LinearSeqToMap(sequence, resultMap) by {
         assert EncryptionContext.SeqToMap(sequence[2..], resultMap) by {
@@ -448,11 +403,7 @@
           // This is the line which ties the kvPairs and unstoredkvPairs together, since all pairs are unqiue and they contain the same pairs
           // There is only one sorted sequence, so sorting the unsorted pairs gives us kvPairs
           EncryptionContext.SortedSequenceIsUnqiue(kvPairs, EncryptionContext.InsertionSort(unsortedKvPairs));
-<<<<<<< HEAD
-          
-=======
-
->>>>>>> 83835e72
+
           assert EncryptionContext.SeqToLinearToMap(sequence[2..], resultMap, unsortedKvPairs, kvPairs) by 
           { 
             assert 2 <= |sequence[2..]|;
@@ -570,11 +521,7 @@
     ensures rd.Valid()
     ensures match ret
       case Success(contentType) =>
-<<<<<<< HEAD
-        old(rd.reader.pos) + 1 == rd.reader.pos
-=======
         && old(rd.reader.pos) + 1 == rd.reader.pos
->>>>>>> 83835e72
         && [Msg.ContentTypeToUInt8(contentType)] == rd.reader.data[old(rd.reader.pos)..rd.reader.pos]
       case Failure(_) => true
   {
@@ -592,11 +539,7 @@
     ensures rd.Valid()
     ensures match ret
       case Success(contnetType) =>
-<<<<<<< HEAD
-        old(rd.reader.pos) + 4 == rd.reader.pos
-=======
         && old(rd.reader.pos) + 4 == rd.reader.pos
->>>>>>> 83835e72
         && Msg.Reserved == rd.reader.data[old(rd.reader.pos)..rd.reader.pos]
       case Failure(_) => true
   {
