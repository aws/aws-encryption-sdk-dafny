include "../StandardLibrary/StandardLibrary.dfy"
include "../StandardLibrary/UInt.dfy"
include "Materials.dfy"
include "EncryptionContext.dfy"
include "CMM/Defs.dfy"
include "MessageHeader.dfy"
include "MessageBody.dfy"
include "Serialize.dfy"
include "Deserialize.dfy"
include "../Crypto/Random.dfy"
include "../Util/Streams.dfy"
include "../Crypto/KeyDerivationAlgorithms.dfy"
include "../Crypto/HKDF/HKDF.dfy"
include "../Crypto/AESEncryption.dfy"
include "../Crypto/Signature.dfy"

module {:extern "ESDKClient"} ESDKClient {
  import opened StandardLibrary
  import opened UInt = StandardLibrary.UInt
  import Materials
  import EncryptionContext
  import AlgorithmSuite
  import CMMDefs
  import Msg = MessageHeader
  import MessageBody
  import Serialize
  import Random
  import KeyDerivationAlgorithms
  import Streams
  import HKDF
  import AESEncryption
  import Signature
  import Deserialize

  const DEFAULT_FRAME_LENGTH: uint32 := 4096

 /*
  * Encrypt a plaintext and serialize it into a message.
  */
  method Encrypt(plaintext: seq<uint8>, cmm: CMMDefs.CMM, optEncryptionContext: Option<EncryptionContext.Map>, algorithmSuiteID: Option<AlgorithmSuite.ID>, optFrameLength: Option<uint32>) returns (res: Result<seq<uint8>>)
    requires cmm.Valid()
    requires optFrameLength.Some? ==> optFrameLength.get != 0
<<<<<<< HEAD
    requires optEncryptionContext.Some? ==> optEncryptionContext.get.Keys !! Materials.ReservedKeyValues && EncryptionContext.Valid(optEncryptionContext.get)
=======
    requires optEncryptionContext.Some? ==> optEncryptionContext.get.Keys !! Materials.ReservedKeyValues && EncryptionContext.Serializable(optEncryptionContext.get)
>>>>>>> 6a61d2e3
    modifies cmm.Repr
    ensures cmm.Valid() && fresh(cmm.Repr - old(cmm.Repr))
  {
    var encryptionContext := optEncryptionContext.GetOrElse(map[]);
<<<<<<< HEAD
    assert EncryptionContext.Valid(encryptionContext) by {
      reveal EncryptionContext.Valid();
      assert EncryptionContext.Valid(encryptionContext);
=======
    assert EncryptionContext.Serializable(encryptionContext) by {
      reveal EncryptionContext.Serializable();
      assert EncryptionContext.Serializable(encryptionContext);
>>>>>>> 6a61d2e3
    }
    var frameLength := if optFrameLength.Some? then optFrameLength.get else DEFAULT_FRAME_LENGTH;
    
    var encMatRequest := Materials.EncryptionMaterialsRequest(encryptionContext, algorithmSuiteID, Some(|plaintext|));
    var encMat :- cmm.GetEncryptionMaterials(encMatRequest);
    if UINT16_LIMIT <= |encMat.encryptedDataKeys| {
      return Failure("Number of EDKs exceeds the allowed maximum.");
    }

    var messageID: Msg.MessageID :- Random.GenerateBytes(Msg.MESSAGE_ID_LEN as int32);
    var derivedDataKey := DeriveKey(encMat.plaintextDataKey.get, encMat.algorithmSuiteID, messageID);

    // Assemble and serialize the header and its authentication tag
    var headerBody := Msg.HeaderBody(
      Msg.VERSION_1,
      Msg.TYPE_CUSTOMER_AED,
      encMat.algorithmSuiteID,
      messageID,
      encMat.encryptionContext,
      Msg.EncryptedDataKeys(encMat.encryptedDataKeys),
      Msg.ContentType.Framed,
      encMat.algorithmSuiteID.IVLength() as uint8,
      frameLength);
    var wr := new Streams.ByteWriter();

    var _ :- Serialize.SerializeHeaderBody(wr, headerBody);
    var unauthenticatedHeader := wr.GetDataWritten();

    var iv: seq<uint8> := seq(encMat.algorithmSuiteID.IVLength(), _ => 0);
    var encryptionOutput :- AESEncryption.AESEncrypt(encMat.algorithmSuiteID.EncryptionSuite(), iv, derivedDataKey, [], unauthenticatedHeader);
    var headerAuthentication := Msg.HeaderAuthentication(iv, encryptionOutput.authTag);
    var _ :- Serialize.SerializeHeaderAuthentication(wr, headerAuthentication, encMat.algorithmSuiteID);

    // Encrypt the given plaintext into the message body and add a footer with a signature, if required
    var body :- MessageBody.EncryptMessageBody(plaintext, frameLength as int, messageID, derivedDataKey, encMat.algorithmSuiteID);
    var msg := wr.GetDataWritten() + body;

    match encMat.algorithmSuiteID.SignatureType() {
      case None =>
        // don't use a footer
      case Some(ecdsaParams) =>
        var digest :- Signature.Digest(ecdsaParams, msg);
        var bytes :- Signature.Sign(ecdsaParams, encMat.signingKey.get, digest);
        if |bytes| != ecdsaParams.SignatureLength() as int {
          return Failure("Malformed response from Sign().");
        }
        msg := msg + UInt16ToSeq(|bytes| as uint16) + bytes;
    }

    return Success(msg);
  }

  method DeriveKey(plaintextDataKey: seq<uint8>, algorithmSuiteID: AlgorithmSuite.ID, messageID: Msg.MessageID) returns (derivedDataKey: seq<uint8>)
    requires |plaintextDataKey| == algorithmSuiteID.KDFInputKeyLength()
    ensures |derivedDataKey| == algorithmSuiteID.KeyLength()
  {
    var algorithm := AlgorithmSuite.Suite[algorithmSuiteID].hkdf;
    if algorithm == KeyDerivationAlgorithms.IDENTITY {
      return plaintextDataKey;
    }

    var infoSeq := UInt16ToSeq(algorithmSuiteID as uint16) + messageID;
    var len := algorithmSuiteID.KeyLength();
    var derivedKey := HKDF.Hkdf(algorithm, None, plaintextDataKey, infoSeq, len);
    return derivedKey;
  }

 /*
  * Deserialize a message and decrypt into a plaintext.
  */
  method Decrypt(message: seq<uint8>, cmm: CMMDefs.CMM) returns (res: Result<seq<uint8>>)
    requires cmm.Valid()
    modifies cmm.Repr
    ensures cmm.Valid() && fresh(cmm.Repr - old(cmm.Repr))
  {
    var rd := new Streams.ByteReader(message);
    var header :- Deserialize.DeserializeHeader(rd);
    var decMatRequest := Materials.DecryptionMaterialsRequest(header.body.algorithmSuiteID, header.body.encryptedDataKeys.entries, header.body.aad);
    var decMat :- cmm.DecryptMaterials(decMatRequest);

    var decryptionKey := DeriveKey(decMat.plaintextDataKey.get, decMat.algorithmSuiteID, header.body.messageID);

    // Parse and decrypt the message body
    var plaintext;
    match header.body.contentType {
      case NonFramed =>
        plaintext :- MessageBody.DecryptNonFramedMessageBody(rd, decMat.algorithmSuiteID, decryptionKey, header.body.messageID);
      case Framed =>
        plaintext :- MessageBody.DecryptFramedMessageBody(rd, decMat.algorithmSuiteID, decryptionKey, header.body.frameLength as int, header.body.messageID);
    }

    match decMat.algorithmSuiteID.SignatureType() {
      case None =>
        // there's no footer
      case Some(ecdsaParams) =>
        var usedCapacity := rd.GetSizeRead();
        assert usedCapacity <= |message|;
        var msg := message[..usedCapacity];  // unauthenticatedHeader + authTag + body  // TODO: there should be a better way to get this
        // read signature
        var signatureLength :- rd.ReadUInt16();
        var sig :- rd.ReadBytes(signatureLength as nat);
        // verify signature
        var digest :- Signature.Digest(ecdsaParams, msg);
        var signatureVerified :- Signature.Verify(ecdsaParams, decMat.verificationKey.get, digest, sig);
        if !signatureVerified {
          return Failure("signature not verified");
        }
    }

    var isDone := rd.IsDoneReading();
    if !isDone {
      return Failure("message contains additional bytes at end");
    }

    return Success(plaintext);
  }
}<|MERGE_RESOLUTION|>--- conflicted
+++ resolved
@@ -40,24 +40,14 @@
   method Encrypt(plaintext: seq<uint8>, cmm: CMMDefs.CMM, optEncryptionContext: Option<EncryptionContext.Map>, algorithmSuiteID: Option<AlgorithmSuite.ID>, optFrameLength: Option<uint32>) returns (res: Result<seq<uint8>>)
     requires cmm.Valid()
     requires optFrameLength.Some? ==> optFrameLength.get != 0
-<<<<<<< HEAD
-    requires optEncryptionContext.Some? ==> optEncryptionContext.get.Keys !! Materials.ReservedKeyValues && EncryptionContext.Valid(optEncryptionContext.get)
-=======
     requires optEncryptionContext.Some? ==> optEncryptionContext.get.Keys !! Materials.ReservedKeyValues && EncryptionContext.Serializable(optEncryptionContext.get)
->>>>>>> 6a61d2e3
     modifies cmm.Repr
     ensures cmm.Valid() && fresh(cmm.Repr - old(cmm.Repr))
   {
     var encryptionContext := optEncryptionContext.GetOrElse(map[]);
-<<<<<<< HEAD
-    assert EncryptionContext.Valid(encryptionContext) by {
-      reveal EncryptionContext.Valid();
-      assert EncryptionContext.Valid(encryptionContext);
-=======
     assert EncryptionContext.Serializable(encryptionContext) by {
       reveal EncryptionContext.Serializable();
       assert EncryptionContext.Serializable(encryptionContext);
->>>>>>> 6a61d2e3
     }
     var frameLength := if optFrameLength.Some? then optFrameLength.get else DEFAULT_FRAME_LENGTH;
     
