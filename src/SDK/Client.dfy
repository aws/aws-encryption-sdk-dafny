include "../StandardLibrary/StandardLibrary.dfy"
include "../StandardLibrary/UInt.dfy"
include "Materials.dfy"
include "CMM/Defs.dfy"
include "MessageHeader.dfy"
include "MessageBody.dfy"
include "Serialize.dfy"
include "Deserialize.dfy"
include "../Crypto/Random.dfy"
include "../Util/Streams.dfy"
include "../Crypto/KeyDerivationAlgorithms.dfy"
include "../Crypto/HKDF/HKDF.dfy"
include "../Crypto/AESEncryption.dfy"
include "../Crypto/Signature.dfy"

module {:extern "ESDKClient"} ESDKClient {
  import opened StandardLibrary
  import opened UInt = StandardLibrary.UInt
  import Materials
  import AlgorithmSuite
  import CMMDefs
  import Msg = MessageHeader
  import MessageBody
  import Serialize
  import Random
  import KeyDerivationAlgorithms
  import Streams
  import HKDF
  import AESEncryption
  import Signature
  import Deserialize

  const DEFAULT_FRAME_LENGTH: uint32 := 4096

 /*
  * Encrypt a plaintext and serialize it into a message.
  */
  method Encrypt(plaintext: seq<uint8>, cmm: CMMDefs.CMM, optEncryptionContext: Option<Materials.EncryptionContext>, algorithmSuiteID: Option<AlgorithmSuite.ID>, optFrameLength: Option<uint32>) returns (res: Result<seq<uint8>>)
    requires cmm.Valid()
    requires optFrameLength.Some? ==> optFrameLength.get != 0
    requires optEncryptionContext.Some? ==> optEncryptionContext.get.Keys !! Materials.ReservedKeyValues && Msg.ValidAAD(optEncryptionContext.get)
  {
<<<<<<< HEAD
    var encMatRequest := Materials.EncryptionMaterialsRequest(encryptionContext, None, Some(|plaintext|));
    var encMat :- cmm.GetEncryptionMaterials(encMatRequest);
=======
    var encryptionContext := optEncryptionContext.GetOrElse(map[]);
    assert Msg.ValidAAD(encryptionContext) by {
      reveal Msg.ValidAAD();
      assert Msg.ValidAAD(encryptionContext);
    }
    var frameLength := if optFrameLength.Some? then optFrameLength.get else DEFAULT_FRAME_LENGTH;
    var encMat :- cmm.GetEncryptionMaterials(encryptionContext, algorithmSuiteID, Some(|plaintext|));
>>>>>>> 9a91689f
    if UINT16_LIMIT <= |encMat.encryptedDataKeys| {
      return Failure("Number of EDKs exceeds the allowed maximum.");
    }

    var messageID: Msg.MessageID :- Random.GenerateBytes(Msg.MESSAGE_ID_LEN as int32);
    var derivedDataKey := DeriveKey(encMat.plaintextDataKey.get, encMat.algorithmSuiteID, messageID);

    // Assemble and serialize the header and its authentication tag
    var headerBody := Msg.HeaderBody(
      Msg.VERSION_1,
      Msg.TYPE_CUSTOMER_AED,
      encMat.algorithmSuiteID,
      messageID,
      encMat.encryptionContext,
      Msg.EncryptedDataKeys(encMat.encryptedDataKeys),
      Msg.ContentType.Framed,
      encMat.algorithmSuiteID.IVLength() as uint8,
      frameLength);
    var wr := new Streams.ByteWriter();

    var _ :- Serialize.SerializeHeaderBody(wr, headerBody);
    var unauthenticatedHeader := wr.GetDataWritten();

    var iv: seq<uint8> := seq(encMat.algorithmSuiteID.IVLength(), _ => 0);
    var encryptionOutput :- AESEncryption.AESEncrypt(encMat.algorithmSuiteID.EncryptionSuite(), iv, derivedDataKey, [], unauthenticatedHeader);
    var headerAuthentication := Msg.HeaderAuthentication(iv, encryptionOutput.authTag);
    var _ :- Serialize.SerializeHeaderAuthentication(wr, headerAuthentication, encMat.algorithmSuiteID);

    // Encrypt the given plaintext into the message body and add a footer with a signature, if required
    var body :- MessageBody.EncryptMessageBody(plaintext, frameLength as int, messageID, derivedDataKey, encMat.algorithmSuiteID);
    var msg := wr.GetDataWritten() + body;

    match encMat.algorithmSuiteID.SignatureType() {
      case None =>
        // don't use a footer
      case Some(ecdsaParams) =>
        var digest :- Signature.Digest(ecdsaParams, msg);
        var bytes :- Signature.Sign(ecdsaParams, encMat.signingKey.get, digest);
        if |bytes| != ecdsaParams.SignatureLength() as int {
          return Failure("Malformed response from Sign().");
        }
        msg := msg + UInt16ToSeq(|bytes| as uint16) + bytes;
    }

    return Success(msg);
  }

  method DeriveKey(plaintextDataKey: seq<uint8>, algorithmSuiteID: AlgorithmSuite.ID, messageID: Msg.MessageID) returns (derivedDataKey: seq<uint8>)
    requires |plaintextDataKey| == algorithmSuiteID.KDFInputKeyLength()
    ensures |derivedDataKey| == algorithmSuiteID.KeyLength()
  {
    var algorithm := AlgorithmSuite.Suite[algorithmSuiteID].hkdf;
    if algorithm == KeyDerivationAlgorithms.IDENTITY {
      return plaintextDataKey;
    }

    var infoSeq := UInt16ToSeq(algorithmSuiteID as uint16) + messageID;
    var len := algorithmSuiteID.KeyLength();
    var derivedKey := HKDF.Hkdf(algorithm, None, plaintextDataKey, infoSeq, len);
    return derivedKey;
  }

 /*
  * Deserialize a message and decrypt into a plaintext.
  */
  method Decrypt(message: seq<uint8>, cmm: CMMDefs.CMM) returns (res: Result<seq<uint8>>)
    requires cmm.Valid()
  {
    var rd := new Streams.ByteReader(message);
    var header :- Deserialize.DeserializeHeader(rd);
    var decMatRequest := Materials.DecryptionMaterialsRequest(header.body.algorithmSuiteID, header.body.encryptedDataKeys.entries, header.body.aad);
    var decMat :- cmm.DecryptMaterials(decMatRequest);

    var decryptionKey := DeriveKey(decMat.plaintextDataKey.get, decMat.algorithmSuiteID, header.body.messageID);

    // Parse and decrypt the message body
    var plaintext;
    match header.body.contentType {
      case NonFramed =>
        plaintext :- MessageBody.DecryptNonFramedMessageBody(rd, decMat.algorithmSuiteID, decryptionKey, header.body.messageID);
      case Framed =>
        plaintext :- MessageBody.DecryptFramedMessageBody(rd, decMat.algorithmSuiteID, decryptionKey, header.body.frameLength as int, header.body.messageID);
    }

    match decMat.algorithmSuiteID.SignatureType() {
      case None =>
        // there's no footer
      case Some(ecdsaParams) =>
        var usedCapacity := rd.GetSizeRead();
        assert usedCapacity <= |message|;
        var msg := message[..usedCapacity];  // unauthenticatedHeader + authTag + body  // TODO: there should be a better way to get this
        // read signature
        var signatureLength :- rd.ReadUInt16();
        var sig :- rd.ReadBytes(signatureLength as nat);
        // verify signature
        var digest :- Signature.Digest(ecdsaParams, msg);
        var signatureVerified :- Signature.Verify(ecdsaParams, decMat.verificationKey.get, digest, sig);
        if !signatureVerified {
          return Failure("signature not verified");
        }
    }

    var isDone := rd.IsDoneReading();
    if !isDone {
      return Failure("message contains additional bytes at end");
    }

    return Success(plaintext);
  }
}<|MERGE_RESOLUTION|>--- conflicted
+++ resolved
@@ -40,18 +40,15 @@
     requires optFrameLength.Some? ==> optFrameLength.get != 0
     requires optEncryptionContext.Some? ==> optEncryptionContext.get.Keys !! Materials.ReservedKeyValues && Msg.ValidAAD(optEncryptionContext.get)
   {
-<<<<<<< HEAD
-    var encMatRequest := Materials.EncryptionMaterialsRequest(encryptionContext, None, Some(|plaintext|));
-    var encMat :- cmm.GetEncryptionMaterials(encMatRequest);
-=======
     var encryptionContext := optEncryptionContext.GetOrElse(map[]);
     assert Msg.ValidAAD(encryptionContext) by {
       reveal Msg.ValidAAD();
       assert Msg.ValidAAD(encryptionContext);
     }
     var frameLength := if optFrameLength.Some? then optFrameLength.get else DEFAULT_FRAME_LENGTH;
-    var encMat :- cmm.GetEncryptionMaterials(encryptionContext, algorithmSuiteID, Some(|plaintext|));
->>>>>>> 9a91689f
+    
+    var encMatRequest := Materials.EncryptionMaterialsRequest(encryptionContext, algorithmSuiteID, Some(|plaintext|));
+    var encMat :- cmm.GetEncryptionMaterials(encMatRequest);
     if UINT16_LIMIT <= |encMat.encryptedDataKeys| {
       return Failure("Number of EDKs exceeds the allowed maximum.");
     }
