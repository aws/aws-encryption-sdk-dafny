--- conflicted
+++ resolved
@@ -19,11 +19,7 @@
 module {:extern "ESDKClient"} ESDKClient {
   import opened StandardLibrary
   import opened UInt = StandardLibrary.UInt
-<<<<<<< HEAD
-=======
-  import Materials
   import EncryptionContext
->>>>>>> 6a61d2e3
   import AlgorithmSuite
   import AESEncryption
   import CMMDefs
@@ -47,7 +43,7 @@
     var cmm: CMMDefs.CMM?
     var keyring: KeyringDefs.Keyring?
     var plaintextLength: nat
-    var encryptionContext: Materials.EncryptionContext
+    var encryptionContext: EncryptionContext.Map
     var algorithmSuiteID: Option<uint16>
     var frameLength: Option<uint32>
 
@@ -87,7 +83,7 @@
       this.frameLength := None;
     }
 
-    method SetEncryptionContext(encryptionContext: Materials.EncryptionContext)
+    method SetEncryptionContext(encryptionContext: EncryptionContext.Map
       modifies `encryptionContext
       ensures this.encryptionContext == encryptionContext
     {
@@ -140,7 +136,6 @@
  /*
   * Encrypt a plaintext and serialize it into a message.
   */
-<<<<<<< HEAD
   method Encrypt(request: EncryptRequest) returns (res: Result<seq<uint8>>)
     requires request.cmm != null ==> request.cmm.Valid()
     requires request.keyring != null ==> request.keyring.Valid()
@@ -171,23 +166,6 @@
     var algorithmSuiteID := if request.algorithmSuiteID.Some? then Some(request.algorithmSuiteID.get as AlgorithmSuite.ID) else None;
 
     var encMatRequest := Materials.EncryptionMaterialsRequest(request.encryptionContext, algorithmSuiteID, Some(request.plaintextLength as nat));
-=======
-  method Encrypt(plaintext: seq<uint8>, cmm: CMMDefs.CMM, optEncryptionContext: Option<EncryptionContext.Map>, algorithmSuiteID: Option<AlgorithmSuite.ID>, optFrameLength: Option<uint32>) returns (res: Result<seq<uint8>>)
-    requires cmm.Valid()
-    requires optFrameLength.Some? ==> optFrameLength.get != 0
-    requires optEncryptionContext.Some? ==> optEncryptionContext.get.Keys !! Materials.ReservedKeyValues && EncryptionContext.Serializable(optEncryptionContext.get)
-    modifies cmm.Repr
-    ensures cmm.Valid() && fresh(cmm.Repr - old(cmm.Repr))
-  {
-    var encryptionContext := optEncryptionContext.GetOrElse(map[]);
-    assert EncryptionContext.Serializable(encryptionContext) by {
-      reveal EncryptionContext.Serializable();
-      assert EncryptionContext.Serializable(encryptionContext);
-    }
-    var frameLength := if optFrameLength.Some? then optFrameLength.get else DEFAULT_FRAME_LENGTH;
-    
-    var encMatRequest := Materials.EncryptionMaterialsRequest(encryptionContext, algorithmSuiteID, Some(|plaintext|));
->>>>>>> 6a61d2e3
     var encMat :- cmm.GetEncryptionMaterials(encMatRequest);
     if UINT16_LIMIT <= |encMat.encryptedDataKeys| {
       return Failure("Number of EDKs exceeds the allowed maximum.");
