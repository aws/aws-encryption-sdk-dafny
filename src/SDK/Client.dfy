--- conflicted
+++ resolved
@@ -235,18 +235,13 @@
  /*
   * Deserialize a message and decrypt into a plaintext.
   */
-<<<<<<< HEAD
-  method Decrypt(message: seq<uint8>, cmm: CMMDefs.CMM) returns (res: Result<seq<uint8>>)
-    requires cmm.Valid()
-    modifies cmm.Repr
-    ensures cmm.Valid() && fresh(cmm.Repr - old(cmm.Repr))
-=======
   method Decrypt(request: DecryptRequest) returns (res: Result<seq<uint8>>)
     requires request.cmm != null ==> request.cmm.Valid()
     requires request.keyring != null ==> request.keyring.Valid()
+    modifies if request.cmm == null then {} else request.cmm.Repr
     ensures request.cmm == null && request.keyring == null ==> res.Failure?
     ensures request.cmm != null && request.keyring != null ==> res.Failure?
->>>>>>> 5269e8d9
+    ensures res.Success? && var cmm := old(request.cmm); cmm != null ==> cmm.Valid() && fresh(cmm.Repr - old(cmm.Repr))
   {
     if request.cmm != null && request.keyring != null {
       return Failure("DecryptRequest.keyring OR DecryptRequest.cmm must be set (not both).");
