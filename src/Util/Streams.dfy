include "../StandardLibrary/StandardLibrary.dfy"

module Streams {
  import opened StandardLibrary
  import opened UInt = StandardLibrary.UInt

  class SeqReader<T> {
    ghost var Repr: set<object>
    const data: seq<T>
    var pos: nat

    predicate Valid() reads this, Repr
    {
      Repr == {this} &&
      pos <= |data|
    }

    constructor(s: seq<T>)
      ensures pos == 0
      ensures data[..] == s
      ensures Valid()
    {
      data := s;
      pos := 0;
      Repr := {this};
    }

    method ReadElements(n: nat) returns (elems: seq<T>)
      requires Valid()
      requires n + pos <= |data|
      modifies `pos
      ensures n == 0 ==> elems == []
      ensures n > 0 ==> elems == data[old(pos)..][..n]
      ensures pos == old(pos) + n
      ensures data == old(data)
      ensures Valid()
    {
      elems := data[pos..][..n];
      pos := pos + n;
      return elems;
    }

    method ReadExact(n: nat) returns (res: Result<seq<T>>)
      requires Valid()
      modifies `pos
      ensures res.Success? ==> |res.value| == n
      ensures res.Success? ==> pos == old(pos) + n
      ensures res.Failure? ==> n > |data| - pos
      ensures res.Failure? ==> pos == old(pos)
      ensures data == old(data)
      ensures Valid()
    {
      if n > |data| - pos {
        return Failure("IO Error: Not enough elements left on stream.");
      } else {
        var elements := ReadElements(n);
        return Success(elements);
      }
    }
  }

  class ByteReader {
    ghost var Repr: set<object>
    var reader: SeqReader<uint8>

    predicate Valid()
      reads this, Repr
    {
      this in Repr &&
      (reader in Repr && reader.Repr <= Repr && reader.Valid())
    }

    constructor(s: seq<uint8>)
      ensures reader.data == s
      ensures fresh(Repr - {this})
      ensures Valid()
    {
      var mr := new SeqReader<uint8>(s);
      reader := mr;
      Repr := {this} + {reader} + mr.Repr;
    }

    method ReadByte() returns (res: Result<uint8>)
      requires Valid()
      modifies reader`pos
      ensures res.Failure? ==> |reader.data| - reader.pos < 1
      ensures res.Failure? ==> unchanged(reader)
      ensures res.Success? ==> !unchanged(reader`pos)
      ensures res.Success? ==> reader.pos == old(reader.pos) + 1
      ensures reader.data == old(reader.data)
      ensures Valid()
    {
      var bytes :- reader.ReadExact(1);
      assert |bytes| == 1;
      return Success(bytes[0]);
    }

    method ReadBytes(n: nat) returns (res: Result<seq<uint8>>)
      requires Valid()
      modifies reader`pos
      ensures res.Failure? ==> |reader.data| - reader.pos < n
      ensures res.Failure? ==> unchanged(reader)
      ensures res.Success? ==> |res.value| == n
      ensures res.Success? && |res.value| == 0 ==> unchanged(reader)
      ensures res.Success? && |res.value| > 0 ==> !unchanged(reader`pos)
      ensures res.Success? ==> reader.pos == old(reader.pos) + n
      ensures reader.data == old(reader.data)
      ensures Valid()
    {
      var bytes :- reader.ReadExact(n);
      assert |bytes| == n;
      return Success(bytes);
    }

    method ReadUInt16() returns (res: Result<uint16>)
      requires Valid()
      modifies reader`pos
      ensures res.Failure? ==> |reader.data| - reader.pos < 2
      ensures res.Failure? ==> unchanged(reader)
      ensures res.Success? ==> !unchanged(reader`pos)
      ensures res.Success? ==> reader.pos == old(reader.pos) + 2
      ensures reader.data == old(reader.data)
      ensures Valid()
    {
      var bytes :- reader.ReadExact(2);
      assert |bytes| == 2;
      var n := SeqToUInt16(bytes);
      return Success(n);
    }

    method ReadUInt32() returns (res: Result<uint32>)
      requires Valid()
      modifies reader`pos
      ensures res.Failure? ==> |reader.data| - reader.pos < 4
      ensures res.Failure? ==> unchanged(reader)
      ensures res.Success? ==> !unchanged(reader`pos)
      ensures res.Success? ==> reader.pos == old(reader.pos) + 4
      ensures reader.data == old(reader.data)
      ensures Valid()
    {
      var bytes :- reader.ReadExact(4);
      assert |bytes| == 4;
      var n := SeqToUInt32(bytes);
      return Success(n);
    }
<<<<<<< HEAD

    // Read exactly 8 bytes, if possible, and return as a uint64; otherwise, fail.
    method ReadUInt64() returns (res: Result<uint64>)
      requires Valid()
      modifies this
      ensures Valid()
    {
      var bytes :- ReadExact(8);
      var n := SeqToUInt64(bytes);
      return Success(n);
    }
  }

  class StringWriter {
    var data: seq<uint8>  // TODO: make "data" ghost and provide an implementation that writes to an array
=======
>>>>>>> b1e789b1

    method IsDoneReading() returns (b: bool)
      requires Valid()
      ensures (b && |reader.data| - reader.pos == 0) || (!b && |reader.data| - reader.pos > 0)
      ensures Valid()
    {
      return |reader.data| == reader.pos;
    }

    method GetSizeRead() returns (n: nat)
      requires Valid()
      ensures n == reader.pos
      ensures Valid()
    {
      return reader.pos;
    }
  }

  class SeqWriter<T> {
    ghost var Repr: set<object>
    var data: seq<T>

    predicate Valid() reads this, Repr
    {
      Repr == {this}
    }

    constructor()
      ensures data == []
      ensures Valid()
    {
      data := [];
      Repr := {this};
    }

    method WriteElements(elems: seq<T>) returns (n: nat)
      requires Valid()
      modifies `data
      ensures n == |data| - |old(data)| == |elems|
      ensures |elems| == 0 ==> data == old(data)
      ensures |elems| > 0 ==> data == old(data) + elems
      ensures elems == data[(|data| - |elems|)..]
      ensures Valid()
    {
      data := data + elems;
      return |elems|;
    }
  }

  class ByteWriter {
    ghost var Repr: set<object>
    var writer: SeqWriter<uint8>

    predicate Valid()
      reads this, Repr
    {
      this in Repr &&
      (writer in Repr && writer.Repr <= Repr && writer.Valid())
    }

    constructor()
      ensures writer.data == []
      ensures fresh(Repr - {this})
      ensures Valid()
    {
      var mw := new SeqWriter<uint8>();
      writer := mw;
      Repr := {this} + {writer} + mw.Repr;
    }

    method WriteByte(n: uint8) returns (r: nat)
      requires Valid()
      modifies writer`data
      ensures !unchanged(writer`data)
      ensures writer.data == old(writer.data) + [n]
      ensures r == 1
      ensures Valid()
    {
      r := writer.WriteElements([n]);
    }

    method WriteBytes(s: seq<uint8>) returns (r: nat)
      requires Valid()
      modifies writer`data
      ensures |s| == 0 ==> unchanged(writer)
      ensures |s| > 0 ==> !unchanged(writer`data)
      ensures writer.data == old(writer.data) + s
      ensures r == |s|
      ensures Valid()
    {
      r := writer.WriteElements(s);
    }

    method WriteUInt16(n: uint16) returns (r: nat)
      requires Valid()
      modifies writer`data
      ensures !unchanged(writer`data)
      ensures writer.data == old(writer.data) + UInt16ToSeq(n)
      ensures r == 2
      ensures Valid()
    {
      r := writer.WriteElements(UInt16ToSeq(n));
    }

    method WriteUInt32(n: uint32) returns (r: nat)
      requires Valid()
      modifies writer`data
      ensures !unchanged(writer`data)
      ensures writer.data == old(writer.data) + UInt32ToSeq(n)
      ensures r == 4
      ensures Valid()
    {
      r := writer.WriteElements(UInt32ToSeq(n));
    }

    function method GetDataWritten(): (s: seq<uint8>)
      reads Repr
      requires Valid()
      ensures s == writer.data
      ensures Valid()
    {
      writer.data
    }

    function method GetSizeWritten(): (n: nat)
      reads Repr
      requires Valid()
      ensures n == |writer.data|
      ensures Valid()
    {
      |writer.data|
    }
  }
}<|MERGE_RESOLUTION|>--- conflicted
+++ resolved
@@ -143,24 +143,22 @@
       var n := SeqToUInt32(bytes);
       return Success(n);
     }
-<<<<<<< HEAD
-
-    // Read exactly 8 bytes, if possible, and return as a uint64; otherwise, fail.
+
     method ReadUInt64() returns (res: Result<uint64>)
       requires Valid()
-      modifies this
-      ensures Valid()
-    {
-      var bytes :- ReadExact(8);
+      modifies reader`pos
+      ensures res.Failure? ==> |reader.data| - reader.pos < 8
+      ensures res.Failure? ==> unchanged(reader)
+      ensures res.Success? ==> !unchanged(reader`pos)
+      ensures res.Success? ==> reader.pos == old(reader.pos) + 8
+      ensures reader.data == old(reader.data)
+      ensures Valid()
+    {
+      var bytes :- reader.ReadExact(8);
+      assert |bytes| == 8;
       var n := SeqToUInt64(bytes);
       return Success(n);
     }
-  }
-
-  class StringWriter {
-    var data: seq<uint8>  // TODO: make "data" ghost and provide an implementation that writes to an array
-=======
->>>>>>> b1e789b1
 
     method IsDoneReading() returns (b: bool)
       requires Valid()
