include "SDK/ToyClient.dfy"
include "SDK/Keyring/RawRSAKeyring.dfy"
include "SDK/Materials.dfy"
include "StandardLibrary/StandardLibrary.dfy"
include "StandardLibrary/UInt.dfy"
include "SDK/CMM/DefaultCMM.dfy"
<<<<<<< HEAD
include "SDK/Client.dfy"
include "SDK/MessageHeader.dfy"
include "Crypto/RSAEncryption.dfy"
=======
include "Util/UTF8.dfy"
>>>>>>> 77a4cc98

module Main {
  import opened StandardLibrary
  import opened UInt = StandardLibrary.UInt
  import DefaultCMMDef
  import Client = ToyClientDef
  import RSAEncryption
  import RawRSAKeyringDef
  import Materials
<<<<<<< HEAD
  import ESDKClient
  import Msg = MessageHeader
=======
  import UTF8
  //import AES = AESEncryption
  //import opened Cipher
  //import opened RawAESKeyringDef
  //import K = KeyringDefs
  //import opened MultiKeyringDef
  //import opened SDKDefs
  //import opened DefaultCMMDef
  //import S = Signature

  /*
  method RunToyClient() {
    var ek, dk := RSA.RSA.RSAKeygen(2048, RSA.PKCS1);
    var rsa_kr := new RawRSAKeyring(byteseq_of_string("namespace"), byteseq_of_string("name"), RSA.PKCS1, 2048, Some(ek), Some(dk));
    var k2 := AES.AES.AESKeygen(AES_GCM_256);
    var aes_kr := new RawAESKeyring(byteseq_of_string("namespace"), byteseq_of_string("name2"), k2, AES_GCM_256);
    var kr_children := new K.Keyring[1](_ => rsa_kr);
    var kr := new MultiKeyring(aes_kr, kr_children);
    var cmm := new DefaultCMM.OfKeyring(kr);
    var client := new ToyClient.OfCMM(cmm);

    var msg := byteseq_of_string("hello");
    print "Message: ", msg, "\n";
    var e := client.Enc(byteseq_of_string("hello"), enc_ctx_of_strings([("keyA", "valA")]));
    // datatype Encryption = Encryption(ec : EncCtx, edks : seq<EDK>, ciphertext : seq<uint8>)
    if e.Err? {
      print "Bad encryption :( ", e.err, "\n";
      return;
    }
    var d := client.Dec(e.get);
    if d.Err? {
      print "bad decryption: ", d.err, "\n";
      return;
    }
    print "Produced ", |e.get.edks|, " EDKs \n";
    print "Decrypted to: ", d.get, "\n";
    print "AAD: ", string_of_byteseq(FlattenSortEncCtx(e.get.ec)), "\n";
  }
  */
>>>>>>> 77a4cc98

  method EncryptDecryptTest(client: Client.Client)
    requires client.Valid()
  {
    var msg := UTF8.Encode("hello");
    if msg.Failure? {
      print "Failure: hardcoded plaintext cannot be utf8 encoded\n";
      return;
    }
    print "Message: ", msg.value, "\n";
    var keyA := UTF8.Encode("keyA");
    var valA := UTF8.Encode("valA");
    if keyA.Failure? || valA.Failure? {
      print "Failure: hardcoded key/value cannot be utf8 encoded\n";
      return;
    }

    var e := client.Encrypt(msg.value, Materials.EncCtxOfStrings([(keyA.value, valA.value)]));
    if e.Failure? {
      print "Bad encryption :( ", e.error, "\n";
      return;
    }
    var d := client.Decrypt(e.value);
    if d.Failure? {
      print "bad decryption: ", d.error, "\n";
      return;
    }
    print "Produced ", |e.value.edks|, " EDKs \n";
    print "Decrypted to: ", d.value, "\n";
    var aad := UTF8.Decode(Materials.FlattenSortEncCtx(e.value.ec));
    if aad.Failure? {
      print "Failure: encryption context cannot be utf8 decoded after serialization\n";
      return;
    }
    print "AAD: ", aad.value, "\n";
  }

  method Main() {
<<<<<<< HEAD
    var namespace := "namespace";
    var name := StringToByteSeq("MyKeyring");
    var ek, dk := RSAEncryption.RSA.RSAKeygen(2048, RSAEncryption.PKCS1);
    var keyring := new RawRSAKeyringDef.RawRSAKeyring(namespace, name, RSAEncryption.RSAPaddingMode.PKCS1, 2048, Some(ek), Some(dk));
    var cmm := new DefaultCMMDef.DefaultCMM.OfKeyring(keyring);

    assert Msg.ValidAAD([]) by {
      reveal Msg.ValidAAD();
    }
    var result := ESDKClient.Encrypt(StringToByteSeq("the message I want to encrypt"), cmm, []);
    match result {
      case Failure(err) =>
        print "Encryption Error: ", err, "\n";
      case Success(bytes) =>
        print "Encryption Success:\n";
        print bytes, "\n";
    }
=======
    var namespace := UTF8.Encode("namespace");
    var name := UTF8.Encode("MyKeyring");
    if name.Failure? || namespace.Failure? {
      print "Failure: hardcoded name/namespace cannot be utf8 encoded";
      return;
    }

    var ek, dk := RSA.RSA.RSAKeygen(2048, RSA.PKCS1);
    var keyring := new RawRSAKeyringDef.RawRSAKeyring(namespace.value, name.value, RSA.RSAPaddingMode.PKCS1, 2048, Some(ek), Some(dk));
    var cmm := new DefaultCMMDef.DefaultCMM.OfKeyring(keyring);
    var client := new Client.Client.OfCMM(cmm);
    EncryptDecryptTest(client);
>>>>>>> 77a4cc98
  }
}<|MERGE_RESOLUTION|>--- conflicted
+++ resolved
@@ -4,13 +4,10 @@
 include "StandardLibrary/StandardLibrary.dfy"
 include "StandardLibrary/UInt.dfy"
 include "SDK/CMM/DefaultCMM.dfy"
-<<<<<<< HEAD
 include "SDK/Client.dfy"
 include "SDK/MessageHeader.dfy"
 include "Crypto/RSAEncryption.dfy"
-=======
 include "Util/UTF8.dfy"
->>>>>>> 77a4cc98
 
 module Main {
   import opened StandardLibrary
@@ -20,50 +17,9 @@
   import RSAEncryption
   import RawRSAKeyringDef
   import Materials
-<<<<<<< HEAD
   import ESDKClient
   import Msg = MessageHeader
-=======
   import UTF8
-  //import AES = AESEncryption
-  //import opened Cipher
-  //import opened RawAESKeyringDef
-  //import K = KeyringDefs
-  //import opened MultiKeyringDef
-  //import opened SDKDefs
-  //import opened DefaultCMMDef
-  //import S = Signature
-
-  /*
-  method RunToyClient() {
-    var ek, dk := RSA.RSA.RSAKeygen(2048, RSA.PKCS1);
-    var rsa_kr := new RawRSAKeyring(byteseq_of_string("namespace"), byteseq_of_string("name"), RSA.PKCS1, 2048, Some(ek), Some(dk));
-    var k2 := AES.AES.AESKeygen(AES_GCM_256);
-    var aes_kr := new RawAESKeyring(byteseq_of_string("namespace"), byteseq_of_string("name2"), k2, AES_GCM_256);
-    var kr_children := new K.Keyring[1](_ => rsa_kr);
-    var kr := new MultiKeyring(aes_kr, kr_children);
-    var cmm := new DefaultCMM.OfKeyring(kr);
-    var client := new ToyClient.OfCMM(cmm);
-
-    var msg := byteseq_of_string("hello");
-    print "Message: ", msg, "\n";
-    var e := client.Enc(byteseq_of_string("hello"), enc_ctx_of_strings([("keyA", "valA")]));
-    // datatype Encryption = Encryption(ec : EncCtx, edks : seq<EDK>, ciphertext : seq<uint8>)
-    if e.Err? {
-      print "Bad encryption :( ", e.err, "\n";
-      return;
-    }
-    var d := client.Dec(e.get);
-    if d.Err? {
-      print "bad decryption: ", d.err, "\n";
-      return;
-    }
-    print "Produced ", |e.get.edks|, " EDKs \n";
-    print "Decrypted to: ", d.get, "\n";
-    print "AAD: ", string_of_byteseq(FlattenSortEncCtx(e.get.ec)), "\n";
-  }
-  */
->>>>>>> 77a4cc98
 
   method EncryptDecryptTest(client: Client.Client)
     requires client.Valid()
@@ -102,25 +58,6 @@
   }
 
   method Main() {
-<<<<<<< HEAD
-    var namespace := "namespace";
-    var name := StringToByteSeq("MyKeyring");
-    var ek, dk := RSAEncryption.RSA.RSAKeygen(2048, RSAEncryption.PKCS1);
-    var keyring := new RawRSAKeyringDef.RawRSAKeyring(namespace, name, RSAEncryption.RSAPaddingMode.PKCS1, 2048, Some(ek), Some(dk));
-    var cmm := new DefaultCMMDef.DefaultCMM.OfKeyring(keyring);
-
-    assert Msg.ValidAAD([]) by {
-      reveal Msg.ValidAAD();
-    }
-    var result := ESDKClient.Encrypt(StringToByteSeq("the message I want to encrypt"), cmm, []);
-    match result {
-      case Failure(err) =>
-        print "Encryption Error: ", err, "\n";
-      case Success(bytes) =>
-        print "Encryption Success:\n";
-        print bytes, "\n";
-    }
-=======
     var namespace := UTF8.Encode("namespace");
     var name := UTF8.Encode("MyKeyring");
     if name.Failure? || namespace.Failure? {
@@ -128,11 +65,10 @@
       return;
     }
 
-    var ek, dk := RSA.RSA.RSAKeygen(2048, RSA.PKCS1);
-    var keyring := new RawRSAKeyringDef.RawRSAKeyring(namespace.value, name.value, RSA.RSAPaddingMode.PKCS1, 2048, Some(ek), Some(dk));
+    var ek, dk := RSAEncryption.RSA.RSAKeygen(2048, RSAEncryption.PKCS1);
+    var keyring := new RawRSAKeyringDef.RawRSAKeyring(namespace.value, name.value, RSAEncryption.RSAPaddingMode.PKCS1, 2048, Some(ek), Some(dk));
     var cmm := new DefaultCMMDef.DefaultCMM.OfKeyring(keyring);
     var client := new Client.Client.OfCMM(cmm);
     EncryptDecryptTest(client);
->>>>>>> 77a4cc98
   }
 }