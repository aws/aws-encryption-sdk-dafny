--- conflicted
+++ resolved
@@ -1,60 +1,51 @@
-include "SDK/ToyClient.dfy"
 include "SDK/Keyring/RawRSAKeyring.dfy"
 include "SDK/Materials.dfy"
 include "StandardLibrary/StandardLibrary.dfy"
 include "StandardLibrary/UInt.dfy"
+include "SDK/CMM/Defs.dfy"
 include "SDK/CMM/DefaultCMM.dfy"
 include "SDK/Client.dfy"
 include "SDK/MessageHeader.dfy"
 include "Crypto/RSAEncryption.dfy"
 include "Util/UTF8.dfy"
+include "StandardLibrary/Base64.dfy"
 
 module Main {
   import opened StandardLibrary
   import opened UInt = StandardLibrary.UInt
+  import CMMDefs
   import DefaultCMMDef
-  import Client = ToyClientDef
   import RSAEncryption
   import RawRSAKeyringDef
   import Materials
-  import ESDKClient
+  import Client = ESDKClient
   import Msg = MessageHeader
   import UTF8
+  import Base64
 
-  method EncryptDecryptTest(client: Client.Client)
-    requires client.Valid()
+  method EncryptDecryptTest(cmm: CMMDefs.CMM)
+    requires cmm.Valid()
   {
-    var msg := UTF8.Encode("hello");
-    if msg.Failure? {
-      print "Failure: hardcoded plaintext cannot be utf8 encoded\n";
-      return;
+    var msg := UTF8.Encode("hello").value;
+    print "Original plaintext: ", msg, "\n";
+
+    var encryptionContext := [];
+    assert Msg.ValidAAD(encryptionContext) by {
+      reveal Msg.ValidAAD();
     }
-    print "Message: ", msg.value, "\n";
-    var keyA := UTF8.Encode("keyA");
-    var valA := UTF8.Encode("valA");
-    if keyA.Failure? || valA.Failure? {
-      print "Failure: hardcoded key/value cannot be utf8 encoded\n";
-      return;
-    }
-
-    var e := client.Encrypt(msg.value, Materials.EncCtxOfStrings([(keyA.value, valA.value)]));
+    var e := Client.Encrypt(msg, cmm, encryptionContext);
     if e.Failure? {
       print "Bad encryption :( ", e.error, "\n";
       return;
     }
-    var d := client.Decrypt(e.value);
+    print "Encrypted message: ", Base64.Encode(e.value), "\n";
+
+    var d := Client.Decrypt(e.value, cmm);
     if d.Failure? {
       print "bad decryption: ", d.error, "\n";
       return;
     }
-    print "Produced ", |e.value.edks|, " EDKs \n";
-    print "Decrypted to: ", d.value, "\n";
-    var aad := UTF8.Decode(Materials.FlattenSortEncCtx(e.value.ec));
-    if aad.Failure? {
-      print "Failure: encryption context cannot be utf8 decoded after serialization\n";
-      return;
-    }
-    print "AAD: ", aad.value, "\n";
+    print "Plaintext from the deserialized and decrypted message: ", d.value, "\n";
   }
 
   method Main() {
@@ -68,42 +59,7 @@
     var ek, dk := RSAEncryption.RSA.RSAKeygen(2048, RSAEncryption.PKCS1);
     var keyring := new RawRSAKeyringDef.RawRSAKeyring(namespace.value, name.value, RSAEncryption.RSAPaddingMode.PKCS1, 2048, Some(ek), Some(dk));
     var cmm := new DefaultCMMDef.DefaultCMM.OfKeyring(keyring);
-<<<<<<< HEAD
 
-    // ToyClient did this:
-    // var client := new Client.Client.OfCMM(cmm);
-    // EncryptDecryptTest(client);
-
-    assert Msg.ValidAAD([]) by {
-      reveal Msg.ValidAAD();
-    }
-    var originalPlaintext := "the message I want to encrypt";
-    print "Starting with plaintext: ", originalPlaintext, "\n";
-    var result := ESDKClient.Encrypt(StringToByteSeq(originalPlaintext), cmm, []);
-    var message;
-    match result {
-      case Failure(err) =>
-        print "Encryption Error: ", err, "\n";
-        return;
-      case Success(bytes) =>
-        print "Message: ", bytes, "\n";
-        message := bytes;
-    }
-
-    result := ESDKClient.Decrypt(message, cmm);
-    var finalPlaintext;
-    match result {
-      case Failure(err) =>
-        print "Decryption Error: ", err, "\n";
-        return;
-      case Success(bytes) =>
-        finalPlaintext := ByteSeqToString(bytes);
-    }
-
-    print "Plaintext from the deserialized and decrypted message: ", finalPlaintext, "\n";
-=======
-    var client := new Client.Client.OfCMM(cmm);
-    EncryptDecryptTest(client);
->>>>>>> bd16317c
+    EncryptDecryptTest(cmm);
   }
 }