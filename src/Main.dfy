include "SDK/ToyClient.dfy"
<<<<<<< HEAD
include "SDK/Keyring/RSAKeyring.dfy"
=======
//include "SDK/Keyring/RawAESKeyring.dfy"
include "SDK/Keyring/RawRSAKeyring.dfy"
//include "SDK/Keyring/MultiKeyring.dfy"
//include "SDK/Keyring/Defs.dfy"
>>>>>>> a7c96377
include "SDK/Materials.dfy"
include "StandardLibrary/StandardLibrary.dfy"
include "StandardLibrary/UInt.dfy"
include "SDK/CMM/DefaultCMM.dfy"
include "SDK/Client.dfy"
include "SDK/MessageHeader.dfy"

module Main {
  import opened StandardLibrary
  import opened UInt = StandardLibrary.UInt
  import DefaultCMMDef
  import Client = ToyClientDef
<<<<<<< HEAD
  import RSAEncryption
  import RSAKeyringDef
  import Materials
  import ESDKClient
  import Msg = MessageHeader
=======
  import RSA = RSAEncryption
  import RawRSAKeyringDef
  import Materials
  //import AES = AESEncryption
  //import opened Cipher
  //import opened RawAESKeyringDef
  //import K = KeyringDefs
  //import opened MultiKeyringDef
  //import opened SDKDefs
  //import opened DefaultCMMDef
  //import S = Signature

  /*
  method RunToyClient() {
    var ek, dk := RSA.RSA.RSAKeygen(2048, RSA.PKCS1);
    var rsa_kr := new RawRSAKeyring(byteseq_of_string("namespace"), byteseq_of_string("name"), RSA.PKCS1, 2048, Some(ek), Some(dk));
    var k2 := AES.AES.AESKeygen(AES_GCM_256);
    var aes_kr := new RawAESKeyring(byteseq_of_string("namespace"), byteseq_of_string("name2"), k2, AES_GCM_256);
    var kr_children := new K.Keyring[1](_ => rsa_kr);
    var kr := new MultiKeyring(aes_kr, kr_children);
    var cmm := new DefaultCMM.OfKeyring(kr);
    var client := new ToyClient.OfCMM(cmm);

    var msg := byteseq_of_string("hello");
    print "Message: ", msg, "\n";
    var e := client.Enc(byteseq_of_string("hello"), enc_ctx_of_strings([("keyA", "valA")]));
    // datatype Encryption = Encryption(ec : EncCtx, edks : seq<EDK>, ciphertext : seq<uint8>)
    if e.Err? {
      print "Bad encryption :( ", e.err, "\n";
      return;
    }
    var d := client.Dec(e.get);
    if d.Err? {
      print "bad decryption: ", d.err, "\n";
      return;
    }
    print "Produced ", |e.get.edks|, " EDKs \n";
    print "Decrypted to: ", d.get, "\n";
    print "AAD: ", string_of_byteseq(FlattenSortEncCtx(e.get.ec)), "\n";
  }
  */
>>>>>>> a7c96377

  method EncryptDecryptTest(client: Client.Client)
    requires client.Valid()
  {
    var msg := StringToByteSeq("hello");
    print "Message: ", msg, "\n";
    var e := client.Encrypt(msg, Materials.enc_ctx_of_strings([("keyA", "valA")]));
    if e.Failure? {
      print "Bad encryption :( ", e.error, "\n";
      return;
    }
    var d := client.Decrypt(e.value);
    if d.Failure? {
      print "bad decryption: ", d.error, "\n";
      return;
    }
    print "Produced ", |e.value.edks|, " EDKs \n";
    print "Decrypted to: ", d.value, "\n";
    print "AAD: ", ByteSeqToString(Materials.FlattenSortEncCtx(e.value.ec)), "\n";
  }

  method Main() {
    var namespace := "namespace";
    var name := StringToByteSeq("MyKeyring");
<<<<<<< HEAD
    var ek, dk := RSAEncryption.RSA.RSAKeygen(2048, RSAEncryption.PKCS1);
    var keyring := new RSAKeyringDef.RSAKeyring(namespace, name, RSAEncryption.RSAPaddingMode.PKCS1, 2048, Some(ek), Some(dk));
=======
    var ek, dk := RSA.RSA.RSAKeygen(2048, RSA.PKCS1);
    var keyring := new RawRSAKeyringDef.RawRSAKeyring(namespace, name, RSA.RSAPaddingMode.PKCS1, 2048, Some(ek), Some(dk));
>>>>>>> a7c96377
    var cmm := new DefaultCMMDef.DefaultCMM.OfKeyring(keyring);

    assert Msg.ValidAAD([]) by {
      reveal Msg.ValidAAD();
    }
    var result := ESDKClient.Encrypt(StringToByteSeq("the message I want to encrypt"), cmm, []);
    match result {
      case Failure(err) =>
        print "Encryption Error: ", err, "\n";
      case Success(bytes) =>
        print "Encryption Success:\n";
        print bytes, "\n";
    }
  }
}<|MERGE_RESOLUTION|>--- conflicted
+++ resolved
@@ -1,73 +1,23 @@
 include "SDK/ToyClient.dfy"
-<<<<<<< HEAD
-include "SDK/Keyring/RSAKeyring.dfy"
-=======
-//include "SDK/Keyring/RawAESKeyring.dfy"
 include "SDK/Keyring/RawRSAKeyring.dfy"
-//include "SDK/Keyring/MultiKeyring.dfy"
-//include "SDK/Keyring/Defs.dfy"
->>>>>>> a7c96377
 include "SDK/Materials.dfy"
 include "StandardLibrary/StandardLibrary.dfy"
 include "StandardLibrary/UInt.dfy"
 include "SDK/CMM/DefaultCMM.dfy"
 include "SDK/Client.dfy"
 include "SDK/MessageHeader.dfy"
+include "Crypto/RSAEncryption.dfy"
 
 module Main {
   import opened StandardLibrary
   import opened UInt = StandardLibrary.UInt
   import DefaultCMMDef
   import Client = ToyClientDef
-<<<<<<< HEAD
   import RSAEncryption
-  import RSAKeyringDef
+  import RawRSAKeyringDef
   import Materials
   import ESDKClient
   import Msg = MessageHeader
-=======
-  import RSA = RSAEncryption
-  import RawRSAKeyringDef
-  import Materials
-  //import AES = AESEncryption
-  //import opened Cipher
-  //import opened RawAESKeyringDef
-  //import K = KeyringDefs
-  //import opened MultiKeyringDef
-  //import opened SDKDefs
-  //import opened DefaultCMMDef
-  //import S = Signature
-
-  /*
-  method RunToyClient() {
-    var ek, dk := RSA.RSA.RSAKeygen(2048, RSA.PKCS1);
-    var rsa_kr := new RawRSAKeyring(byteseq_of_string("namespace"), byteseq_of_string("name"), RSA.PKCS1, 2048, Some(ek), Some(dk));
-    var k2 := AES.AES.AESKeygen(AES_GCM_256);
-    var aes_kr := new RawAESKeyring(byteseq_of_string("namespace"), byteseq_of_string("name2"), k2, AES_GCM_256);
-    var kr_children := new K.Keyring[1](_ => rsa_kr);
-    var kr := new MultiKeyring(aes_kr, kr_children);
-    var cmm := new DefaultCMM.OfKeyring(kr);
-    var client := new ToyClient.OfCMM(cmm);
-
-    var msg := byteseq_of_string("hello");
-    print "Message: ", msg, "\n";
-    var e := client.Enc(byteseq_of_string("hello"), enc_ctx_of_strings([("keyA", "valA")]));
-    // datatype Encryption = Encryption(ec : EncCtx, edks : seq<EDK>, ciphertext : seq<uint8>)
-    if e.Err? {
-      print "Bad encryption :( ", e.err, "\n";
-      return;
-    }
-    var d := client.Dec(e.get);
-    if d.Err? {
-      print "bad decryption: ", d.err, "\n";
-      return;
-    }
-    print "Produced ", |e.get.edks|, " EDKs \n";
-    print "Decrypted to: ", d.get, "\n";
-    print "AAD: ", string_of_byteseq(FlattenSortEncCtx(e.get.ec)), "\n";
-  }
-  */
->>>>>>> a7c96377
 
   method EncryptDecryptTest(client: Client.Client)
     requires client.Valid()
@@ -92,13 +42,8 @@
   method Main() {
     var namespace := "namespace";
     var name := StringToByteSeq("MyKeyring");
-<<<<<<< HEAD
     var ek, dk := RSAEncryption.RSA.RSAKeygen(2048, RSAEncryption.PKCS1);
-    var keyring := new RSAKeyringDef.RSAKeyring(namespace, name, RSAEncryption.RSAPaddingMode.PKCS1, 2048, Some(ek), Some(dk));
-=======
-    var ek, dk := RSA.RSA.RSAKeygen(2048, RSA.PKCS1);
-    var keyring := new RawRSAKeyringDef.RawRSAKeyring(namespace, name, RSA.RSAPaddingMode.PKCS1, 2048, Some(ek), Some(dk));
->>>>>>> a7c96377
+    var keyring := new RawRSAKeyringDef.RawRSAKeyring(namespace, name, RSAEncryption.RSAPaddingMode.PKCS1, 2048, Some(ek), Some(dk));
     var cmm := new DefaultCMMDef.DefaultCMM.OfKeyring(keyring);
 
     assert Msg.ValidAAD([]) by {
