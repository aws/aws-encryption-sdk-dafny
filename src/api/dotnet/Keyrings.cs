using System;
using System.Collections.Generic;
using System.Linq;
using KeyringDefs;
using KMSKeyringDef;
using MultiKeyringDef;
using RawAESKeyringDef;
using RawRSAKeyringDef;
using KMSUtils;
using STL;
using charseq = Dafny.Sequence<char>;

namespace AWSEncryptionSDK
{
    public class Keyrings
    {
        public static Keyring AsInternalKeyring(ExternalKeyring keyring) {
            // TODO-RS: This feels correct because we want to catch incoming nulls
            // from external client code, but I'm not 100% confident because
            // we also want to accept nullable Keyring? values too (e.g. a MultiKeyring's generator)
            if (keyring == null) {
                throw new NullReferenceException();
            }
            if (keyring is AsExternalKeyring k2) {
                return k2.wrapped;
            } else {
                AsKeyring result = new AsKeyring();
                result.__ctor(keyring);
                return result;
            }
        }
        
        public static ExternalKeyring AsExternalKeyring(Keyring keyring) {
            // TODO-RS: This is intended to support mapping a "Keyring?" value,
            // but I'm not confident that always makes sense.
            if (keyring == null) {
                return null;
            }
            if (keyring is AsKeyring k2) {
                return k2.wrapped;
            } else {
                AsExternalKeyring result = new AsExternalKeyring();
                result.__ctor(keyring);
                return result;
            }
        }
        
        public static ExternalKeyring MakeKMSKeyring(ClientSupplier clientSupplier,
                                             IEnumerable<string> keyIDs,
                                             string generator,
                                             IEnumerable<string> grantTokens)
        {
            KMSKeyring result = new KMSKeyring();
            // TODO: The Dafny constructor shouldn't be directly callable from C# code!
            // This isn't checking for nulls or any other requirements.
            result.__ctor(
                clientSupplier, 
                Dafny.Sequence<charseq>.FromElements(keyIDs.Select(DafnyFFI.DafnyStringFromString).ToArray()),
                DafnyFFI.NullableToOption(generator != null ? DafnyFFI.DafnyStringFromString(generator) : null),
                Dafny.Sequence<charseq>.FromElements(grantTokens.Select(DafnyFFI.DafnyStringFromString).ToArray()));
            return AsExternalKeyring(result);
        }
        // TODO: Eventually the MultiKeyring will take a sequence instead of an array.
        public static ExternalKeyring MakeMultiKeyring(ExternalKeyring generator, ExternalKeyring[] children)
        {
            // TODO: Check for null value etc.
            MultiKeyring result = new MultiKeyring();
            result.__ctor(AsInternalKeyring(generator), Array.ConvertAll(children, AsInternalKeyring));
            return AsExternalKeyring(result);
        }
<<<<<<< HEAD
        public static ExternalKeyring MakeRawRSAKeyring(byte[] nameSpace, byte[] name, DafnyFFI.RSAPaddingModes paddingMode, byte[] publicKey, byte[] privateKey)
=======
        public static RawAESKeyring MakeRawAESKeyring(byte[] nameSpace, byte[] name, byte[] wrappingKey, DafnyFFI.AESWrappingAlgorithm wrappingAlgorithm)
        {
            // TODO: Check for null values, consider taking a CipherParams class instead of enum.
            RawAESKeyring result = new RawAESKeyring();
            EncryptionSuites.EncryptionSuite wrappingAlgDafny = wrappingAlgorithm switch {
                DafnyFFI.AESWrappingAlgorithm.AES_GCM_128 => EncryptionSuites.__default.AES__GCM__128,
                DafnyFFI.AESWrappingAlgorithm.AES_GCM_192 => EncryptionSuites.__default.AES__GCM__192,
                DafnyFFI.AESWrappingAlgorithm.AES_GCM_256 => EncryptionSuites.__default.AES__GCM__256,
                _ => throw new ArgumentException("Unsupported AES Wrapping Algorithm")
            };
            result.__ctor(
                    DafnyFFI.SequenceFromByteArray(nameSpace),
                    DafnyFFI.SequenceFromByteArray(name),
                    DafnyFFI.SequenceFromByteArray(wrappingKey),
                    wrappingAlgDafny
                    );
            return result;
        }
        public static RawRSAKeyring MakeRawRSAKeyring(byte[] nameSpace, byte[] name, DafnyFFI.RSAPaddingModes paddingMode, byte[] publicKey, byte[] privateKey)
>>>>>>> 1ece574d
        {
            // TODO: check for null values, ensure at least one key is non-null.
            RawRSAKeyring result = new RawRSAKeyring();
            RSAEncryption.PaddingMode paddingModeDafny = paddingMode switch {
                DafnyFFI.RSAPaddingModes.PKCS1 => RSAEncryption.PaddingMode.create_PKCS1(),
                DafnyFFI.RSAPaddingModes.OAEP_SHA1 => RSAEncryption.PaddingMode.create_OAEP__SHA1(),
                DafnyFFI.RSAPaddingModes.OAEP_SHA256 => RSAEncryption.PaddingMode.create_OAEP__SHA256(),
                DafnyFFI.RSAPaddingModes.OAEP_SHA384 => RSAEncryption.PaddingMode.create_OAEP__SHA384(),
                DafnyFFI.RSAPaddingModes.OAEP_SHA512 => RSAEncryption.PaddingMode.create_OAEP__SHA512(),
                _ => throw new ArgumentException("Unsupported RSA Padding Mode")
            };
            RSAEncryption.PublicKey publicKeyWrapper = null;
            RSAEncryption.PrivateKey privateKeyWrapper = null;
            if (publicKey != null) {
                publicKeyWrapper = new RSAEncryption.PublicKey();
                publicKeyWrapper.__ctor(DafnyFFI.SequenceFromByteArray(publicKey));
            }
            if (privateKey != null) {
                privateKeyWrapper = new RSAEncryption.PrivateKey();
                privateKeyWrapper.__ctor(DafnyFFI.SequenceFromByteArray(privateKey));
            }
            result.__ctor(
                    DafnyFFI.SequenceFromByteArray(nameSpace),
                    DafnyFFI.SequenceFromByteArray(name),
                    paddingModeDafny,
                    DafnyFFI.NullableToOption(publicKeyWrapper),
                    DafnyFFI.NullableToOption(privateKeyWrapper)
                    );
            return AsExternalKeyring(result);
        }
    }
}<|MERGE_RESOLUTION|>--- conflicted
+++ resolved
@@ -68,9 +68,7 @@
             result.__ctor(AsInternalKeyring(generator), Array.ConvertAll(children, AsInternalKeyring));
             return AsExternalKeyring(result);
         }
-<<<<<<< HEAD
-        public static ExternalKeyring MakeRawRSAKeyring(byte[] nameSpace, byte[] name, DafnyFFI.RSAPaddingModes paddingMode, byte[] publicKey, byte[] privateKey)
-=======
+
         public static RawAESKeyring MakeRawAESKeyring(byte[] nameSpace, byte[] name, byte[] wrappingKey, DafnyFFI.AESWrappingAlgorithm wrappingAlgorithm)
         {
             // TODO: Check for null values, consider taking a CipherParams class instead of enum.
@@ -89,8 +87,8 @@
                     );
             return result;
         }
-        public static RawRSAKeyring MakeRawRSAKeyring(byte[] nameSpace, byte[] name, DafnyFFI.RSAPaddingModes paddingMode, byte[] publicKey, byte[] privateKey)
->>>>>>> 1ece574d
+
+        public static ExternalKeyring MakeRawRSAKeyring(byte[] nameSpace, byte[] name, DafnyFFI.RSAPaddingModes paddingMode, byte[] publicKey, byte[] privateKey)
         {
             // TODO: check for null values, ensure at least one key is non-null.
             RawRSAKeyring result = new RawRSAKeyring();
