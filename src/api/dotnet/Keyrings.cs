using System;
using System.Collections.Generic;
using System.Linq;
using KeyringDefs;
using KMSKeyringDef;
using MultiKeyringDef;
using RawAESKeyringDef;
using RawRSAKeyringDef;
using KMSUtils;
using STL;
using icharseq = Dafny.ISequence<char>;
using charseq = Dafny.Sequence<char>;

namespace AWSEncryptionSDK
{
    public class Keyrings
    {
        public static Keyring MakeKMSKeyring(ClientSupplier clientSupplier,
                                             IEnumerable<string> keyIDs,
                                             string generator,
                                             IEnumerable<string> grantTokens)
        {
            KMSKeyring result = new KMSKeyring();
            // TODO: The Dafny constructor shouldn't be directly callable from C# code!
            // This isn't checking for nulls or any other requirements.
            result.__ctor(
                clientSupplier, 
                Dafny.Sequence<icharseq>.FromElements(keyIDs.Select(DafnyFFI.DafnyStringFromString).ToArray()),
                DafnyFFI.NullableToOption(generator != null ? DafnyFFI.DafnyStringFromString(generator) : null),
                Dafny.Sequence<icharseq>.FromElements(grantTokens.Select(DafnyFFI.DafnyStringFromString).ToArray()));
            return result;
        }
<<<<<<< HEAD
=======
        // TODO: Eventually the MultiKeyring will take a sequence instead of an array.
>>>>>>> 3c0df96e
        public static MultiKeyring MakeMultiKeyring(Keyring generator, IList<Keyring> children)
        {
            // TODO: Check for null value etc.
            MultiKeyring result = new MultiKeyring();
            result.__ctor(generator, Dafny.Sequence<Keyring>.FromArray(children.ToArray()));
            return result;
        }
        public static RawAESKeyring MakeRawAESKeyring(byte[] nameSpace, byte[] name, byte[] wrappingKey, DafnyFFI.AESWrappingAlgorithm wrappingAlgorithm)
        {
            // TODO: Check for null values
            RawAESKeyring result = new RawAESKeyring();
            EncryptionSuites.EncryptionSuite wrappingAlgDafny;
            switch (wrappingAlgorithm) {
                case DafnyFFI.AESWrappingAlgorithm.AES_GCM_128:
                    wrappingAlgDafny = EncryptionSuites.__default.AES__GCM__128;
                    break;
                case DafnyFFI.AESWrappingAlgorithm.AES_GCM_192:
                    wrappingAlgDafny = EncryptionSuites.__default.AES__GCM__192;
                    break;
                case DafnyFFI.AESWrappingAlgorithm.AES_GCM_256:
                    wrappingAlgDafny = EncryptionSuites.__default.AES__GCM__256;
                    break;
                default:
                    throw new ArgumentException("Unsupported AES Wrapping Algorithm");
            };
            result.__ctor(
                    DafnyFFI.SequenceFromByteArray(nameSpace),
                    DafnyFFI.SequenceFromByteArray(name),
                    DafnyFFI.SequenceFromByteArray(wrappingKey),
                    wrappingAlgDafny
                    );
            return result;
        }
        public static RawRSAKeyring MakeRawRSAKeyring(byte[] nameSpace, byte[] name, DafnyFFI.RSAPaddingModes paddingMode, byte[] publicKey, byte[] privateKey)
        {
            // TODO: check for null values, ensure at least one key is non-null.
            RawRSAKeyring result = new RawRSAKeyring();
            RSAEncryption.PaddingMode paddingModeDafny = DafnyFFI.RSAPaddingModesToDafnyPaddingMode(paddingMode);
            RSAEncryption.PublicKey publicKeyWrapper = null;
            RSAEncryption.PrivateKey privateKeyWrapper = null;
            if (publicKey != null) {
                publicKeyWrapper = new RSAEncryption.PublicKey();
                publicKeyWrapper.__ctor(DafnyFFI.SequenceFromByteArray(publicKey));
            }
            if (privateKey != null) {
                privateKeyWrapper = new RSAEncryption.PrivateKey();
                privateKeyWrapper.__ctor(DafnyFFI.SequenceFromByteArray(privateKey));
            }
            result.__ctor(
                    DafnyFFI.SequenceFromByteArray(nameSpace),
                    DafnyFFI.SequenceFromByteArray(name),
                    paddingModeDafny,
                    DafnyFFI.NullableToOption(publicKeyWrapper),
                    DafnyFFI.NullableToOption(privateKeyWrapper)
                    );
            return result;
        }
    }
}<|MERGE_RESOLUTION|>--- conflicted
+++ resolved
@@ -30,10 +30,7 @@
                 Dafny.Sequence<icharseq>.FromElements(grantTokens.Select(DafnyFFI.DafnyStringFromString).ToArray()));
             return result;
         }
-<<<<<<< HEAD
-=======
-        // TODO: Eventually the MultiKeyring will take a sequence instead of an array.
->>>>>>> 3c0df96e
+       
         public static MultiKeyring MakeMultiKeyring(Keyring generator, IList<Keyring> children)
         {
             // TODO: Check for null value etc.
