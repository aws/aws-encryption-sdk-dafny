using System;
using System.Collections.Generic;
using System.Linq;
using KeyringDefs;
using KMSKeyringDef;
using MultiKeyringDef;
using RawAESKeyringDef;
using RawRSAKeyringDef;
using KMSUtils;
using STL;
using charseq = Dafny.Sequence<char>;

namespace AWSEncryptionSDK
{
    public class Keyrings
    {
        public static Keyring MakeKMSKeyring(ClientSupplier clientSupplier,
                                             IEnumerable<string> keyIDs,
                                             string generator,
                                             IEnumerable<string> grantTokens)
        {
            KMSKeyring result = new KMSKeyring();
            // TODO: The Dafny constructor shouldn't be directly callable from C# code!
            // This isn't checking for nulls or any other requirements.
            result.__ctor(
                clientSupplier, 
                Dafny.Sequence<charseq>.FromElements(keyIDs.Select(DafnyFFI.DafnyStringFromString).ToArray()),
                DafnyFFI.NullableToOption(generator != null ? DafnyFFI.DafnyStringFromString(generator) : null),
                Dafny.Sequence<charseq>.FromElements(grantTokens.Select(DafnyFFI.DafnyStringFromString).ToArray()));
            return result;
        }
        // TODO: Eventually the MultiKeyring will take a sequence instead of an array.
        public static MultiKeyring MakeMultiKeyring(Keyring generator, Keyring[] children)
        {
            // TODO: Check for null value etc.
            MultiKeyring result = new MultiKeyring();
            result.__ctor(generator, children);
            return result;
        }
        public static RawAESKeyring MakeRawAESKeyring(byte[] nameSpace, byte[] name, byte[] wrappingKey, DafnyFFI.AESWrappingAlgorithm wrappingAlgorithm)
        {
            // TODO: Check for null values
            RawAESKeyring result = new RawAESKeyring();
            EncryptionSuites.EncryptionSuite wrappingAlgDafny;
            switch (wrappingAlgorithm) {
                case DafnyFFI.AESWrappingAlgorithm.AES_GCM_128:
                    wrappingAlgDafny = EncryptionSuites.__default.AES__GCM__128;
                    break;
                case DafnyFFI.AESWrappingAlgorithm.AES_GCM_192:
                    wrappingAlgDafny = EncryptionSuites.__default.AES__GCM__192;
                    break;
                case DafnyFFI.AESWrappingAlgorithm.AES_GCM_256:
                    wrappingAlgDafny = EncryptionSuites.__default.AES__GCM__256;
                    break;
                default:
                    throw new ArgumentException("Unsupported AES Wrapping Algorithm");
            };
            result.__ctor(
                    DafnyFFI.SequenceFromByteArray(nameSpace),
                    DafnyFFI.SequenceFromByteArray(name),
                    DafnyFFI.SequenceFromByteArray(wrappingKey),
                    wrappingAlgDafny
                    );
            return result;
        }
        public static RawRSAKeyring MakeRawRSAKeyring(byte[] nameSpace, byte[] name, DafnyFFI.RSAPaddingModes paddingMode, byte[] publicKey, byte[] privateKey)
        {
            // TODO: check for null values, ensure at least one key is non-null.
            RawRSAKeyring result = new RawRSAKeyring();
<<<<<<< HEAD
            RSAEncryption.PaddingMode paddingModeDafny;
            switch (paddingMode) {
                case DafnyFFI.RSAPaddingModes.PKCS1:
                    paddingModeDafny = RSAEncryption.PaddingMode.create_PKCS1();
                    break;
                case DafnyFFI.RSAPaddingModes.OAEP_SHA1:
                    paddingModeDafny = RSAEncryption.PaddingMode.create_OAEP__SHA1();
                    break;
                case DafnyFFI.RSAPaddingModes.OAEP_SHA256:
                    paddingModeDafny = RSAEncryption.PaddingMode.create_OAEP__SHA256();
                    break;
                case DafnyFFI.RSAPaddingModes.OAEP_SHA384:
                    paddingModeDafny = RSAEncryption.PaddingMode.create_OAEP__SHA384();
                    break;
                case DafnyFFI.RSAPaddingModes.OAEP_SHA512:
                    paddingModeDafny = RSAEncryption.PaddingMode.create_OAEP__SHA512();
                    break;
                default:
                    throw new ArgumentException("Unsupported RSA Padding Mode");
            };
=======
            RSAEncryption.PaddingMode paddingModeDafny = DafnyFFI.RSAPaddingModesToDafnyPaddingMode(paddingMode);
>>>>>>> ce0a44b7
            RSAEncryption.PublicKey publicKeyWrapper = null;
            RSAEncryption.PrivateKey privateKeyWrapper = null;
            if (publicKey != null) {
                publicKeyWrapper = new RSAEncryption.PublicKey();
                publicKeyWrapper.__ctor(DafnyFFI.SequenceFromByteArray(publicKey));
            }
            if (privateKey != null) {
                privateKeyWrapper = new RSAEncryption.PrivateKey();
                privateKeyWrapper.__ctor(DafnyFFI.SequenceFromByteArray(privateKey));
            }
            result.__ctor(
                    DafnyFFI.SequenceFromByteArray(nameSpace),
                    DafnyFFI.SequenceFromByteArray(name),
                    paddingModeDafny,
                    DafnyFFI.NullableToOption(publicKeyWrapper),
                    DafnyFFI.NullableToOption(privateKeyWrapper)
                    );
            return result;
        }
    }
}<|MERGE_RESOLUTION|>--- conflicted
+++ resolved
@@ -67,30 +67,7 @@
         {
             // TODO: check for null values, ensure at least one key is non-null.
             RawRSAKeyring result = new RawRSAKeyring();
-<<<<<<< HEAD
-            RSAEncryption.PaddingMode paddingModeDafny;
-            switch (paddingMode) {
-                case DafnyFFI.RSAPaddingModes.PKCS1:
-                    paddingModeDafny = RSAEncryption.PaddingMode.create_PKCS1();
-                    break;
-                case DafnyFFI.RSAPaddingModes.OAEP_SHA1:
-                    paddingModeDafny = RSAEncryption.PaddingMode.create_OAEP__SHA1();
-                    break;
-                case DafnyFFI.RSAPaddingModes.OAEP_SHA256:
-                    paddingModeDafny = RSAEncryption.PaddingMode.create_OAEP__SHA256();
-                    break;
-                case DafnyFFI.RSAPaddingModes.OAEP_SHA384:
-                    paddingModeDafny = RSAEncryption.PaddingMode.create_OAEP__SHA384();
-                    break;
-                case DafnyFFI.RSAPaddingModes.OAEP_SHA512:
-                    paddingModeDafny = RSAEncryption.PaddingMode.create_OAEP__SHA512();
-                    break;
-                default:
-                    throw new ArgumentException("Unsupported RSA Padding Mode");
-            };
-=======
             RSAEncryption.PaddingMode paddingModeDafny = DafnyFFI.RSAPaddingModesToDafnyPaddingMode(paddingMode);
->>>>>>> ce0a44b7
             RSAEncryption.PublicKey publicKeyWrapper = null;
             RSAEncryption.PrivateKey privateKeyWrapper = null;
             if (publicKey != null) {
