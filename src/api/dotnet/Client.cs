--- conflicted
+++ resolved
@@ -28,13 +28,8 @@
 
             return DafnyFFI.MemoryStreamFromSequence(DafnyFFI.ExtractResult(result));
         }
-<<<<<<< HEAD
   
         private static encryptioncontext ToDafnyEncryptionContext(IDictionary<string, string> encryptionContext)
-=======
-
-        private static encryptioncontext ToDafnyEncryptionContext(Dictionary<string, string> encryptionContext)
->>>>>>> 5ab9ea1a
         {
             IEnumerable<Pair<ibyteseq, ibyteseq>> e = encryptionContext.Select(entry
                 => new Pair<ibyteseq, ibyteseq>(DafnyFFI.DafnyUTF8BytesFromString(entry.Key), DafnyFFI.DafnyUTF8BytesFromString(entry.Value)));
