--- conflicted
+++ resolved
@@ -53,12 +53,8 @@
     }
   }
  
-<<<<<<< HEAD
   function TMaxLength(algorithm: HMAC_ALGORITHM, key: seq<uint8>, info: seq<uint8>): (result: seq<uint8>)
-=======
-  function TMaxLength(algorithm: HMAC_ALGORITHM, key: seq<byte>, info: seq<byte>): (result: seq<byte>)
     requires HashLength(algorithm) <= |key|
->>>>>>> 02933301
     ensures |result| == 255 * HashLength(algorithm)
   {
     TLength(algorithm, key, info, 255);
