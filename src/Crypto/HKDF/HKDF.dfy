/* HKDF.dfy
* Rustan Leino, 28 Dec 2017.
* Matthias Schlaipfer, 11 June 2019
* This is a transcription of David Cok's HmacSha256Kdf.java into Dafny.
* There are three major parts:
*   0. Basic library stuff
*      Routine definitions and specifications. (Feel free to skip reading this part.)
*   1. Crypto library stuff
*      Formalizes the Extract-and-Expand HKDF specifications and models the Mac class
*      in the Java library.
*   2. The code to be verified
*      The hkdf routine and its correctness proof.
*
* "nfv" stands for necessary for verification
*/
 
include "../../Util/Arrays.dfy"
include "CryptoMac.dfy"
include "../Digests.dfy"
include "HKDFSpec.dfy"
include "../../StandardLibrary/StandardLibrary.dfy"
 
/**
  * Implementation of the https://tools.ietf.org/html/rfc5869 HMAC-based key derivation function
  */
module HKDF {
  import opened Arrays
  import opened BouncyCastleCryptoMac
  import opened Digests
  import opened HKDFSpec
  import opened StandardLibrary
  import opened UInt = StandardLibrary.UInt

  method extract(which_sha: HMAC_ALGORITHM, hmac: HMac, salt: array<uint8>, ikm: array<uint8>) returns (prk: array<uint8>)
    requires hmac.algorithm == which_sha && salt.Length != 0
    modifies hmac
    ensures prk[..] == Hash(which_sha, salt[..], ikm[..])
  {
    var params: CipherParameters := KeyParameter(salt);
    hmac.init(params);
    assert hmac.InputSoFar + ikm[..] == ikm[..]; // nfv
    hmac.updateAll(ikm);
    prk := new uint8[hmac.getMacSize()];
    var _ := hmac.doFinal(prk, 0);
    return prk;
  }

<<<<<<< HEAD
  method expand(which_sha: HMAC_ALGORITHM, hmac: HMac, prk: array<uint8>, info: array<uint8>, n: int) returns (a: array<uint8>)
    requires hmac.algorithm == which_sha && 1 <= n <= 255 && prk.Length != 0
=======
  method expand(which_sha: HMAC_ALGORITHM, hmac: HMac, prk: array<byte>, info: array<byte>, n: int) returns (a: array<byte>)
    requires hmac.algorithm == which_sha && 1 <= n <= 255
    requires 0 != prk.Length && HashLength(which_sha) <= prk.Length
>>>>>>> 02933301
    modifies hmac
    ensures fresh(a)
    ensures a[..] == T(which_sha, prk[..], info[..], n)
    ensures a.Length == n * hmac.getMacSize();
  {
    var params: CipherParameters := KeyParameter(prk);
    hmac.init(params);
    ghost var gKey := hmac.initialized.get;

    ghost var s: seq<uint8> := [];  // s == T(0)
    a := new uint8[n * hmac.getMacSize()];
    var TiArr: array<uint8> := new uint8[hmac.getMacSize()];

    // T(1)
    hmac.updateAll(info);
    hmac.updateSingle(1 as uint8);
    var _ := hmac.doFinal(TiArr, 0);
    Array.copyTo(TiArr, a, 0);
    s := s + TiArr[..];

    var i := 1;
    while i < n
      invariant 1 <= i <= n
      // The following invariant simplifies the proof obligation needed to establish the precondition of Array.copyTo
      // Before adding it, z3's outcome was unstable
      invariant i*hmac.getMacSize() <= a.Length
      invariant TiArr.Length == HashLength(which_sha)
      invariant TiArr[..] == Ti(which_sha, prk[..], info[..], i)[..]
      invariant HashLength(which_sha) <= prk.Length 
      invariant s == T(which_sha, prk[..], info[..], i)     // s == T(1) | ... | T(i)
      invariant s == a[..i * hmac.getMacSize()]
      invariant hmac.initialized.Some? && hmac.initialized.get == gKey
      invariant hmac.InputSoFar == []
    {
      // T(i+1)
      hmac.updateAll(TiArr);
      hmac.updateAll(info);
      hmac.updateSingle((i+1) as uint8);
      assert (i+1) <= 255;
      assert hmac.InputSoFar[..] == TiArr[..] + info[..] + [((i+1) as uint8)]; // nfv
      var _ := hmac.doFinal(TiArr, 0);
      Array.copyTo(TiArr, a, i*hmac.getMacSize());
      s := s + TiArr[..]; // s == T(1) | ... | T(i) | T(i+1)
      i := i + 1;
    }
  }

  /**
   * The RFC 5869 KDF. Outputs L bytes of output key material.
   **/
  method hkdf(which_sha: HMAC_ALGORITHM, salt: array<uint8>, ikm: array<uint8>, info: array<uint8>, L: int) returns (okm: array<uint8>)
    requires which_sha == HmacSHA256 || which_sha == HmacSHA384
    requires 0 <= L <= 255 * HashLength(which_sha)
    ensures fresh(okm)
    ensures okm.Length == L
    ensures
      // Extract:
      var prk := Hash(which_sha, if salt.Length==0 then Fill(0, HashLength(which_sha)) else salt[..], ikm[..]);
      // Expand:
      okm[..L] == TMaxLength(which_sha, prk, info[..])[..L]
  {
    if L == 0 {
      return new uint8[0];
    }
    var hmac := new HMac(which_sha);
 
    var saltNonEmpty: array<uint8>;
    if salt.Length != 0 { 
      saltNonEmpty := salt;
    } else { 
      saltNonEmpty := new uint8[hmac.getMacSize()](_ => 0);
    }
    assert saltNonEmpty[..] == if salt.Length==0 then Fill(0, hmac.getMacSize()) else salt[..]; // nfv
 
    var n := 1 + (L-1) / hmac.getMacSize();  // note, since L and HMAC_SIZE are strictly positive, this gives the same result in Java as in Dafny
    assert n * hmac.getMacSize() >= L;
    var prk := extract(which_sha, hmac, saltNonEmpty, ikm);

    okm := expand(which_sha, hmac, prk, info, n);

    // if necessary, trim padding
    if okm.Length > L {
      okm := Array.copy(okm, L);
    }
    calc {
      okm[..L];
    ==
      T(which_sha, prk[..], info[..], n)[..L];
    ==  { TPrefix(which_sha, prk[..], info[..], n, 255); }
      TMaxLength(which_sha, prk[..], info[..])[..L];
    }
  }
}<|MERGE_RESOLUTION|>--- conflicted
+++ resolved
@@ -45,14 +45,9 @@
     return prk;
   }
 
-<<<<<<< HEAD
   method expand(which_sha: HMAC_ALGORITHM, hmac: HMac, prk: array<uint8>, info: array<uint8>, n: int) returns (a: array<uint8>)
-    requires hmac.algorithm == which_sha && 1 <= n <= 255 && prk.Length != 0
-=======
-  method expand(which_sha: HMAC_ALGORITHM, hmac: HMac, prk: array<byte>, info: array<byte>, n: int) returns (a: array<byte>)
     requires hmac.algorithm == which_sha && 1 <= n <= 255
     requires 0 != prk.Length && HashLength(which_sha) <= prk.Length
->>>>>>> 02933301
     modifies hmac
     ensures fresh(a)
     ensures a[..] == T(which_sha, prk[..], info[..], n)
