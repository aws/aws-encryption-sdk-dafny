include "HMAC.dfy"
include "../KeyDerivationAlgorithms.dfy"
include "../../StandardLibrary/StandardLibrary.dfy"

/*
 * Implementation of the https://tools.ietf.org/html/rfc5869 HMAC-based key derivation function
 */
module HKDF {
  import opened HMAC
  import opened KeyDerivationAlgorithms
  import opened StandardLibrary
  import opened UInt = StandardLibrary.UInt

  function method GetHMACDigestFromHKDFAlgorithm(algorithm: HKDFAlgorithms): Digests
  {
    match algorithm
    case HKDF_WITH_SHA_256 => SHA_256
    case HKDF_WITH_SHA_384 => SHA_384
  }

  method Extract(hmac: HMac, salt: seq<uint8>, ikm: seq<uint8>, ghost digest: Digests) returns (prk: seq<uint8>)
    requires hmac.GetDigest() == digest
    requires |salt| != 0
    requires |ikm| < INT32_MAX_LIMIT
    modifies hmac
    ensures GetHashLength(hmac.GetDigest()) == |prk|
    ensures hmac.GetKey() == salt
    ensures hmac.GetDigest() == digest
  {
    // prk = HMAC-Hash(salt, ikm)
    hmac.Init(salt);
    hmac.Update(ikm);
    assert hmac.GetInputSoFar() == ikm;

    prk := hmac.GetResult();
    return prk;
  }

  // T is relational since the external hashMethod hmac.GetKey() ensures that the input and output of the hash method are in the relation hmac.HashSignature
  // T depends on Ti and Ti depends on hmac.HashSignature
  predicate T(hmac: HMac, info: seq<uint8>, n: nat, res: seq<uint8>)
    requires 0 <= n < 256
    decreases n
  {
    if n == 0 then
      [] == res
    else
      var nMinusOne := n - 1;
<<<<<<< HEAD
      exists prev1, prev2 :: T(hmac, info, nMinusOne, prev1) && Ti(hmac, info, n, prev2) && prev1 + prev2 == res	
=======
      exists prev1, prev2 :: T(hmac, info, nMinusOne, prev1) && Ti(hmac, info, n, prev2) && prev1 + prev2 == res
>>>>>>> 8d69e2d5
  }

  predicate Ti(hmac: HMac, info: seq<uint8>, n: nat, res: seq<uint8>)
    requires 0 <= n < 256
    decreases n, 1
  {
    if n == 0 then
      res == []
    else
      exists prev :: PreTi(hmac, info, n, prev) &&  hmac.HashSignature(prev, res)
  }

    // return T (i)
  predicate PreTi(hmac: HMac, info: seq<uint8>, n: nat, res: seq<uint8>)
    requires 1 <= n < 256
    decreases n, 0
  {
    var nMinusOne := n - 1;
    exists prev | Ti(hmac, info, nMinusOne, prev) :: res == prev + info + [(n as uint8)]
  }

  method Expand(hmac: HMac, prk: seq<uint8>, info: seq<uint8>, expectedLength: int, digest: Digests, ghost salt: seq<uint8>) returns (okm: seq<uint8>, ghost okmUnabridged: seq<uint8>)
    requires hmac.GetDigest() == digest
    requires 1 <= expectedLength <= 255 * GetHashLength(hmac.GetDigest())
    requires |salt| != 0
    requires hmac.GetKey() == salt
    requires |info| < INT32_MAX_LIMIT
    requires GetHashLength(hmac.GetDigest()) == |prk|
    modifies hmac
    ensures |okm| == expectedLength
    ensures hmac.GetKey() == prk
    ensures var n := (GetHashLength(digest) + expectedLength - 1) / GetHashLength(digest);
      && T(hmac, info, n, okmUnabridged)
      && (|okmUnabridged| <= expectedLength ==> okm == okmUnabridged)
      && (expectedLength < |okmUnabridged| ==> okm == okmUnabridged[..expectedLength])
  {
    // N = ceil(L / Hash Length)
    var hashLength := GetHashLength(digest);
    var n := (hashLength + expectedLength - 1) / hashLength;
    assert 0 <= n < 256;

    // T(0) = empty string (zero length)
    hmac.Init(prk);
    var t_prev := [];
    var t_n := t_prev;

    // T = T(0) + T (1) + T(2) + ... T(n)
    // T(1) = HMAC-Hash(PRK, T(1) | info | 0x01)
    // ...
    // T(n) = HMAC- Hash(prk, T(n - 1) | info | 0x0n)
    var i := 1;
    while i <= n
      invariant 1 <= i <= n + 1
      invariant |t_prev| == if i == 1 then 0 else hashLength
      invariant hashLength == |prk|
      invariant |t_n| == (i - 1) * hashLength
      invariant hmac.GetKey() == prk
      invariant hmac.GetDigest() == digest
      invariant hmac.GetInputSoFar() == []
      invariant T(hmac, info, i - 1, t_n)
      invariant Ti(hmac, info, i - 1, t_prev)
    {
      hmac.Update(t_prev);
      hmac.Update(info);
      hmac.Update([i as uint8]);
      assert hmac.GetInputSoFar() == t_prev + info + [i as uint8];

      // Add additional verification for T(n): github.com/awslabs/aws-encryption-sdk-dafny/issues/177
      t_prev := hmac.GetResult();
      // t_n == T(i - 1)
      assert T(hmac, info, i - 1, t_n);
      assert Ti(hmac, info, i, t_prev);

      t_n := t_n + t_prev;
      // t_n == T(i) == T(i - 1) + Ti(i)
      i := i + 1;
    }
    
    // okm = first L (expectedLength) bytes of T(n)
    okm := t_n;
    okmUnabridged := okm;
    assert T(hmac, info, n, okmUnabridged);
<<<<<<< HEAD
    
=======

>>>>>>> 8d69e2d5
    if expectedLength < |okm| {
      okm := okm[..expectedLength];
    }
  }

  /*
   * The RFC 5869 KDF. Outputs L bytes of output key material.
   */
  method Hkdf(algorithm: HKDFAlgorithms, salt: Option<seq<uint8>>, ikm: seq<uint8>, info: seq<uint8>, L: int) returns (okm: seq<uint8>)
    requires 0 <= L <= 255 * GetHashLength(GetHMACDigestFromHKDFAlgorithm(algorithm))
    requires salt.None? || |salt.get| != 0
    requires |info| < INT32_MAX_LIMIT
    requires |ikm| < INT32_MAX_LIMIT
    ensures |okm| == L
  {
    if L == 0 {
      return [];
    }
    var digest := GetHMACDigestFromHKDFAlgorithm(algorithm);
    var hmac := new HMac(digest);
    var hashLength := GetHashLength(digest);

    var nonEmptySalt: seq<uint8>;
    match salt {
      case None =>
        nonEmptySalt := Fill(0, hashLength);
      case Some(s) =>
        nonEmptySalt := s;
    }

    var prk := Extract(hmac, nonEmptySalt, ikm, digest);
    ghost var okmUnabridged;
    okm, okmUnabridged := Expand(hmac, prk, info, L, digest, nonEmptySalt);
  }
}<|MERGE_RESOLUTION|>--- conflicted
+++ resolved
@@ -46,11 +46,7 @@
       [] == res
     else
       var nMinusOne := n - 1;
-<<<<<<< HEAD
-      exists prev1, prev2 :: T(hmac, info, nMinusOne, prev1) && Ti(hmac, info, n, prev2) && prev1 + prev2 == res	
-=======
       exists prev1, prev2 :: T(hmac, info, nMinusOne, prev1) && Ti(hmac, info, n, prev2) && prev1 + prev2 == res
->>>>>>> 8d69e2d5
   }
 
   predicate Ti(hmac: HMac, info: seq<uint8>, n: nat, res: seq<uint8>)
@@ -128,16 +124,12 @@
       // t_n == T(i) == T(i - 1) + Ti(i)
       i := i + 1;
     }
-    
+
     // okm = first L (expectedLength) bytes of T(n)
     okm := t_n;
     okmUnabridged := okm;
     assert T(hmac, info, n, okmUnabridged);
-<<<<<<< HEAD
-    
-=======
 
->>>>>>> 8d69e2d5
     if expectedLength < |okm| {
       okm := okm[..expectedLength];
     }
