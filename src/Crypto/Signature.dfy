--- conflicted
+++ resolved
@@ -1,47 +1,6 @@
 include "../StandardLibrary/StandardLibrary.dfy"
 
 module {:extern "Signature"} Signature {
-<<<<<<< HEAD
-    import opened StandardLibrary
-    import opened UInt = StandardLibrary.UInt
-
-    datatype SignatureKeyPair = SignatureKeyPair(verificationKey: seq<uint8>, signingKey: seq<uint8>)
-
-    datatype ECDSAParams = ECDSA_P384 | ECDSA_P256
-    {
-      function method SignatureLength(): uint16 {
-        match this
-        case ECDSA_P256 => 71
-        case ECDSA_P384 => 103
-      }
-
-      function method FieldSize(): nat {
-        match this
-        case ECDSA_P256 => assert 1 + (256 + 7) / 8 == 33; 33
-        case ECDSA_P384 => assert 1 + (384 + 7) / 8 == 49; 49
-      }
-
-      function method DigestAlgorithm(): DigestAlgorithm {
-        match this
-        case ECDSA_P256 => SHA_256
-        case ECDSA_P384 => SHA_384
-      }
-    }
-
-    datatype DigestAlgorithm = SHA_256 | SHA_384 | SHA_512
-      
-    method KeyGen(s: ECDSAParams) returns (res: Result<SignatureKeyPair>)
-      ensures match res
-        case Success(sigKeyPair) => |sigKeyPair.verificationKey| == s.FieldSize()
-        case Failure(_) => true
-    {
-      var sigKeyPair :- ExternKeyGen(s);
-      if |sigKeyPair.verificationKey| == s.FieldSize() {
-        return Success(sigKeyPair);
-      } else {
-        return Failure("Incorrect verification-key length from ExternKeyGen.");
-      }
-=======
   export
     reveals SignatureKeyPair
     reveals ECDSAParams, ECDSAParams.SignatureLength, ECDSAParams.FieldSize
@@ -65,7 +24,6 @@
       match this
       case ECDSA_P256 => assert 1 + (256 + 7) / 8 == 33; 33
       case ECDSA_P384 => assert 1 + (384 + 7) / 8 == 49; 49
->>>>>>> 6ffb31fc
     }
   }
 
@@ -86,9 +44,5 @@
 
   method {:extern "Signature.ECDSA", "Sign"} Sign(s: ECDSAParams, key: seq<uint8>, msg: seq<uint8>) returns (sig: Result<seq<uint8>>)
 
-<<<<<<< HEAD
-    method {:extern "Signature.ECDSA", "Digest"} Digest(alg: DigestAlgorithm, msg: seq<uint8>) returns (digest: Result<seq<uint8>>)
-=======
   method {:extern "Signature.ECDSA", "Verify"} Verify(s: ECDSAParams, key: seq<uint8>, msg: seq<uint8>, sig: seq<uint8>) returns (res: Result<bool>)
->>>>>>> 6ffb31fc
 }