using System;
using System.Collections.Concurrent;
using System.Collections.Generic;
using System.IO;
using System.Linq;
using System.Text;
using System.Threading.Tasks;
using KeyringDefs;
using KMSUtils;
<<<<<<< HEAD
using Org.BouncyCastle.Crypto.Engines;
=======
using Org.BouncyCastle.Security;
>>>>>>> 283869f1
using Xunit;

namespace AWSEncryptionSDKTests
{
    public class ClientTests
    {
<<<<<<< HEAD
        
        
        [Fact]
        public void RoundTripHappyPath()
=======

        private static string SUCCESS = "SUCCESS";

        // MakeKMSKeyring is a helper method that creates a KMS Keyring for unit testing
        private Keyring MakeKMSKeyring()
>>>>>>> 283869f1
        {
            String keyArn = DafnyFFI.StringFromDafnyString(TestUtils.__default.SHARED__TEST__KEY__ARN);
            ClientSupplier clientSupplier = new DefaultClientSupplier();
<<<<<<< HEAD

            var keyring = AWSEncryptionSDK.Keyrings.MakeKMSKeyring(
=======
            return AWSEncryptionSDK.Keyrings.MakeKMSKeyring(
>>>>>>> 283869f1
                clientSupplier, Enumerable.Empty<String>(), keyArn,Enumerable.Empty<String>());
        }

        // MakeDefaultCMMWithKMSKeyring is a helper method that creates a default CMM using a KMS Keyring for unit testing
        private CMMDefs.CMM MakeDefaultCMMWithKMSKeyring()
        {
            Keyring keyring = MakeKMSKeyring();
            return AWSEncryptionSDK.CMMs.MakeDefaultCMM(keyring);
        }

        // MakeRSAKeyring is a helper method that creates a RSA Keyring for unit testing
        private Keyring MakeRSAKeyring(DafnyFFI.RSAPaddingModes paddingMode)
        {
            // MakeRawRSAKeyring expects DafnyFFI.RSAPaddingModes while GenerateKeyPairBytes expects
            // RSAEncryption.PaddingMode
            RSAEncryption.PaddingMode paddingModeDafny = DafnyFFI.RSAPaddingModesToDafnyPaddingMode(paddingMode);
            byte[] publicKey;
            byte[] privateKey;
            RSAEncryption.RSA.GenerateKeyPairBytes(2048, paddingModeDafny, out publicKey, out privateKey);

            return AWSEncryptionSDK.Keyrings.MakeRawRSAKeyring(
                Encoding.UTF8.GetBytes("namespace"),
                Encoding.UTF8.GetBytes("myKeyring"),
                paddingMode,
                publicKey,
                privateKey);
        }

        // MakeDefaultCMMWithRSAKeyring is a helper method that creates a default CMM using a RSA Keyring for unit testing
        private CMMDefs.CMM MakeDefaultCMMWithRSAKeyring(DafnyFFI.RSAPaddingModes paddingMode)
        {
            Keyring keyring = MakeRSAKeyring(paddingMode);
            return AWSEncryptionSDK.CMMs.MakeDefaultCMM(keyring);
        }

        // MakeAESKeyring is a helper method that creates an AES Keyring for unit testing
        private Keyring MakeAESKeyring(DafnyFFI.AESWrappingAlgorithm wrappingAlgorithm)
        {
            // For our unit tests, we can just generate an AES 256 key
            var keygen = GeneratorUtilities.GetKeyGenerator("AES256");
            var wrappingKey = keygen.GenerateKey();

            return AWSEncryptionSDK.Keyrings.MakeRawAESKeyring(
                Encoding.UTF8.GetBytes("namespace"),
                Encoding.UTF8.GetBytes("myKeyring"),
                wrappingKey,
                wrappingAlgorithm);
        }

        // MakeDefaultCMMWithAESKeyring is a helper method that creates a default CMM using an AES Keyring for unit testing
        private CMMDefs.CMM MakeDefaultCMMWithAESKeyring(DafnyFFI.AESWrappingAlgorithm wrappingAlgorithm)
        {
            Keyring keyring = MakeAESKeyring(wrappingAlgorithm);
            return AWSEncryptionSDK.CMMs.MakeDefaultCMM(keyring);
        }

        // MakeDefaultCMMWithMultiKeyring is a helper method that creates a default CMM using a Multi-Keyring for unit testing
        private CMMDefs.CMM MakeDefaultCMMWithMultiKeyring()
        {
            Keyring generator = MakeKMSKeyring();
            Keyring[] children = new Keyring[] {
                MakeRSAKeyring(DafnyFFI.RSAPaddingModes.PKCS1),
                MakeRSAKeyring(DafnyFFI.RSAPaddingModes.OAEP_SHA1),
                MakeRSAKeyring(DafnyFFI.RSAPaddingModes.OAEP_SHA256),
                MakeRSAKeyring(DafnyFFI.RSAPaddingModes.OAEP_SHA384),
                MakeRSAKeyring(DafnyFFI.RSAPaddingModes.OAEP_SHA512),
                MakeAESKeyring(DafnyFFI.AESWrappingAlgorithm.AES_GCM_128),
                MakeAESKeyring(DafnyFFI.AESWrappingAlgorithm.AES_GCM_192),
                MakeAESKeyring(DafnyFFI.AESWrappingAlgorithm.AES_GCM_256)
            };

            Keyring keyring = AWSEncryptionSDK.Keyrings.MakeMultiKeyring(generator, children);
            return AWSEncryptionSDK.CMMs.MakeDefaultCMM(keyring);
        }

        // EncryptDecrypt is a helper method that performs an encrypt and then a decrypt on a plaintext that is
        // formatted using a given id. withParams dictates whether Encrypt should use any additional encryption parameters
        private string EncryptDecrypt(CMMDefs.CMM cmm, int id, bool withParams)
        {
            var plaintext = String.Format("Hello from id {0}", id);
            MemoryStream plaintextStream = new MemoryStream(Encoding.UTF8.GetBytes(plaintext));
            MemoryStream ciphertext = withParams
                ? AWSEncryptionSDK.Client.Encrypt(plaintextStream, cmm, new Dictionary<string, string>(), 0x0346, 2048)
                : AWSEncryptionSDK.Client.Encrypt(plaintextStream, cmm);
            MemoryStream decodedStream = AWSEncryptionSDK.Client.Decrypt(ciphertext, cmm);
            StreamReader reader = new StreamReader(decodedStream, Encoding.UTF8);
            String decoded = reader.ReadToEnd();
            return (plaintext == decoded) ? SUCCESS : String.Format("Id: {0} failed, decoded: {1}", id, decoded);
        }

        // EncryptDecryptThreaded is a helper method that calls EncryptDecrypt in a threaded manner using either 1 thread
        // if multithreading is disabled or 4 * the number of processors on the machine if it is enabled
        private void EncryptDecryptThreaded(CMMDefs.CMM cmm, bool isMultithreaded, bool withParams)
        {
            var concurrentBag = new ConcurrentBag<String>();
            var totalIds = isMultithreaded ? Environment.ProcessorCount * 4 : 1;
            // Sanity check that the total number of ids is valid
            Assert.True(isMultithreaded ? totalIds >= 4 : totalIds == 1);

            Parallel.For(
                0, totalIds, new ParallelOptions { MaxDegreeOfParallelism = totalIds },
                id => { concurrentBag.Add(EncryptDecrypt(cmm, id, withParams)); }
            );

            var totalDecoded = 0;
            foreach (string decoded in concurrentBag) {
                Assert.Equal(SUCCESS, decoded);
                totalDecoded += 1;
            }
            Assert.Equal(totalIds, totalDecoded);
        }

        // DefaultClientTestData represents simple client test data that does not require additional parameters outside of
        // whether the test should be multithreaded and whether it should use additional params for encrypt
        public static TheoryData<bool, bool> DefaultClientTestData
        {
            get
            {
                var data = new TheoryData<bool, bool>();
                var multithreadedList = new bool[] { true, false };
                var withParamsList = new bool[] { true, false };
                foreach (bool isMultithreaded in multithreadedList) {
                    foreach (bool withParams in withParamsList) {
                        data.Add(isMultithreaded, withParams);
                    }
                }
                return data;
            }
        }

<<<<<<< HEAD
            var keyring = AWSEncryptionSDK.Keyrings.MakeKMSKeyring(
                clientSupplier, Enumerable.Empty<String>(), keyArn,Enumerable.Empty<String>());

            var cmm = AWSEncryptionSDK.CMMs.MakeDefaultCMM(keyring);

            var plaintext = "Hello";
            var plaintextStream = new MemoryStream(Encoding.UTF8.GetBytes(plaintext));
            
            var ciphertext = AWSEncryptionSDK.Client.Encrypt(plaintextStream, cmm, new Dictionary<string, string>());
            
            var decodedStream = AWSEncryptionSDK.Client.Decrypt(ciphertext, cmm);
            var reader = new StreamReader(decodedStream, Encoding.UTF8);
            var decoded = reader.ReadToEnd();
            
            Assert.Equal(plaintext, decoded);
        } 
        
        [Fact]
        public void NullPlaintext()
        {
            var keyArn = DafnyFFI.StringFromDafnyString(TestUtils.__default.SHARED__TEST__KEY__ARN);
            
            ClientSupplier clientSupplier = new DefaultClientSupplier();
            
            var keyring = AWSEncryptionSDK.Keyrings.MakeKMSKeyring(
                clientSupplier, Enumerable.Empty<String>(), keyArn,Enumerable.Empty<String>());

            var cmm = AWSEncryptionSDK.CMMs.MakeDefaultCMM(keyring);

            Assert.Throws<NullReferenceException>(() =>
                    AWSEncryptionSDK.Client.Encrypt(null, cmm, new Dictionary<string, string>()));
        } 
        
        // TODO-RS: Test for nulls and other Dafny requirement violations
=======
        [Theory]
        [MemberData(nameof(DefaultClientTestData))]
        public void RoundTripHappyPath_KMS(bool isMultithreaded, bool withParams)
        {
            CMMDefs.CMM cmm = MakeDefaultCMMWithKMSKeyring();
            EncryptDecryptThreaded(cmm, isMultithreaded, withParams);
        }

        // RSAClientTestData represents client test data that can be used for simple RSA client tests that check all
        // combinations of RSAPaddingModes and DefaultClientTestData
        public static TheoryData<DafnyFFI.RSAPaddingModes, bool, bool> RSAClientTestData
        {
            get
            {
                var data = new TheoryData<DafnyFFI.RSAPaddingModes, bool, bool>();
                foreach (DafnyFFI.RSAPaddingModes paddingMode in Enum.GetValues(typeof(DafnyFFI.RSAPaddingModes))) {
                    foreach (var item in DefaultClientTestData) {
                        // Since this is just being used for unit tests, and we know DefaultClientTestData is
                        // TheoryData<bool, bool>, cast object to bool directly
                        data.Add(paddingMode, (bool) item[0], (bool) item[1]);
                    }
                }
                return data;
            }
        }

        [Theory]
        [MemberData(nameof(RSAClientTestData))]
        public void RoundTripHappyPath_RSA(DafnyFFI.RSAPaddingModes paddingMode, bool isMultithreaded, bool withParams)
        {
            CMMDefs.CMM cmm = MakeDefaultCMMWithRSAKeyring(paddingMode);
            EncryptDecryptThreaded(cmm, isMultithreaded, withParams);
        }

        // AESClientTestData represents client test data that can be used for simple AES client tests that check all
        // combinations of AESWrappingAlgorithm and DefaultClientTestData
        public static TheoryData<DafnyFFI.AESWrappingAlgorithm, bool, bool> AESClientTestData
        {
            get
            {
                var data = new TheoryData<DafnyFFI.AESWrappingAlgorithm, bool, bool>();
                foreach (DafnyFFI.AESWrappingAlgorithm wrappingAlgorithm in Enum.GetValues(typeof(DafnyFFI.AESWrappingAlgorithm))) {
                    foreach (var item in DefaultClientTestData) {
                        // Since this is just being used for unit tests, and we know DefaultClientTestData is
                        // TheoryData<bool, bool>, cast object to bool directly
                        data.Add(wrappingAlgorithm, (bool) item[0], (bool) item[1]);
                    }
                }
                return data;
            }
        }

        [Theory]
        [MemberData(nameof(AESClientTestData))]
        public void RoundTripHappyPath_AES(DafnyFFI.AESWrappingAlgorithm wrappingAlgorithm, bool isMultithreaded, bool withParams)
        {
            CMMDefs.CMM cmm = MakeDefaultCMMWithAESKeyring(wrappingAlgorithm);
            EncryptDecryptThreaded(cmm, isMultithreaded, withParams);
        }

        [Theory]
        [MemberData(nameof(DefaultClientTestData))]
        public void RoundTripHappyPath_MultiKeyring(bool isMultithreaded, bool withParams)
        {
            CMMDefs.CMM cmm = MakeDefaultCMMWithMultiKeyring();
            EncryptDecryptThreaded(cmm, isMultithreaded, withParams);
        }
>>>>>>> 283869f1
    }
}<|MERGE_RESOLUTION|>--- conflicted
+++ resolved
@@ -7,38 +7,21 @@
 using System.Threading.Tasks;
 using KeyringDefs;
 using KMSUtils;
-<<<<<<< HEAD
-using Org.BouncyCastle.Crypto.Engines;
-=======
 using Org.BouncyCastle.Security;
->>>>>>> 283869f1
 using Xunit;
 
 namespace AWSEncryptionSDKTests
 {
     public class ClientTests
     {
-<<<<<<< HEAD
-        
-        
-        [Fact]
-        public void RoundTripHappyPath()
-=======
-
         private static string SUCCESS = "SUCCESS";
 
         // MakeKMSKeyring is a helper method that creates a KMS Keyring for unit testing
-        private Keyring MakeKMSKeyring()
->>>>>>> 283869f1
+        private Keyring MakeKMSKeyring() 
         {
             String keyArn = DafnyFFI.StringFromDafnyString(TestUtils.__default.SHARED__TEST__KEY__ARN);
             ClientSupplier clientSupplier = new DefaultClientSupplier();
-<<<<<<< HEAD
-
-            var keyring = AWSEncryptionSDK.Keyrings.MakeKMSKeyring(
-=======
             return AWSEncryptionSDK.Keyrings.MakeKMSKeyring(
->>>>>>> 283869f1
                 clientSupplier, Enumerable.Empty<String>(), keyArn,Enumerable.Empty<String>());
         }
 
@@ -169,42 +152,6 @@
             }
         }
 
-<<<<<<< HEAD
-            var keyring = AWSEncryptionSDK.Keyrings.MakeKMSKeyring(
-                clientSupplier, Enumerable.Empty<String>(), keyArn,Enumerable.Empty<String>());
-
-            var cmm = AWSEncryptionSDK.CMMs.MakeDefaultCMM(keyring);
-
-            var plaintext = "Hello";
-            var plaintextStream = new MemoryStream(Encoding.UTF8.GetBytes(plaintext));
-            
-            var ciphertext = AWSEncryptionSDK.Client.Encrypt(plaintextStream, cmm, new Dictionary<string, string>());
-            
-            var decodedStream = AWSEncryptionSDK.Client.Decrypt(ciphertext, cmm);
-            var reader = new StreamReader(decodedStream, Encoding.UTF8);
-            var decoded = reader.ReadToEnd();
-            
-            Assert.Equal(plaintext, decoded);
-        } 
-        
-        [Fact]
-        public void NullPlaintext()
-        {
-            var keyArn = DafnyFFI.StringFromDafnyString(TestUtils.__default.SHARED__TEST__KEY__ARN);
-            
-            ClientSupplier clientSupplier = new DefaultClientSupplier();
-            
-            var keyring = AWSEncryptionSDK.Keyrings.MakeKMSKeyring(
-                clientSupplier, Enumerable.Empty<String>(), keyArn,Enumerable.Empty<String>());
-
-            var cmm = AWSEncryptionSDK.CMMs.MakeDefaultCMM(keyring);
-
-            Assert.Throws<NullReferenceException>(() =>
-                    AWSEncryptionSDK.Client.Encrypt(null, cmm, new Dictionary<string, string>()));
-        } 
-        
-        // TODO-RS: Test for nulls and other Dafny requirement violations
-=======
         [Theory]
         [MemberData(nameof(DefaultClientTestData))]
         public void RoundTripHappyPath_KMS(bool isMultithreaded, bool withParams)
@@ -272,6 +219,23 @@
             CMMDefs.CMM cmm = MakeDefaultCMMWithMultiKeyring();
             EncryptDecryptThreaded(cmm, isMultithreaded, withParams);
         }
->>>>>>> 283869f1
+        
+        [Fact]
+        public void NullPlaintext()
+        {
+        var keyArn = DafnyFFI.StringFromDafnyString(TestUtils.__default.SHARED__TEST__KEY__ARN);
+            
+        ClientSupplier clientSupplier = new DefaultClientSupplier();
+            
+        var keyring = AWSEncryptionSDK.Keyrings.MakeKMSKeyring(
+            clientSupplier, Enumerable.Empty<String>(), keyArn,Enumerable.Empty<String>());
+
+        var cmm = AWSEncryptionSDK.CMMs.MakeDefaultCMM(keyring);
+
+        Assert.Throws<NullReferenceException>(() =>
+        AWSEncryptionSDK.Client.Encrypt(null, cmm, new Dictionary<string, string>()));
+        } 
+        
+        // TODO-RS: Test for nulls and other Dafny requirement violations
     }
 }