--- conflicted
+++ resolved
@@ -19,18 +19,11 @@
         [Fact]
         public void RoundTripHappyPath()
         {
-<<<<<<< HEAD
-            var keyArn = DafnyFFI.StringFromDafnyString(TestUtils.__default.SHARED__TEST__KEY__ARN);
-            
-            ClientSupplier clientSupplier = new DefaultClientSupplier();
-            
-            var keyring = AWSEncryptionSDK.Keyrings.MakeKMSKeyring(
-=======
             String keyArn = DafnyFFI.StringFromDafnyString(TestUtils.__default.SHARED__TEST__KEY__ARN);
 
             ClientSupplier clientSupplier = new DefaultClientSupplier();
 
-            Keyring keyring = AWSEncryptionSDK.Keyrings.MakeKMSKeyring(
+            var keyring = AWSEncryptionSDK.Keyrings.MakeKMSKeyring(
                 clientSupplier, Enumerable.Empty<String>(), keyArn,Enumerable.Empty<String>());
 
             CMMDefs.CMM cmm = AWSEncryptionSDK.CMMs.MakeDefaultCMM(keyring);
@@ -54,13 +47,11 @@
 
             ClientSupplier clientSupplier = new DefaultClientSupplier();
 
-            Keyring keyring = AWSEncryptionSDK.Keyrings.MakeKMSKeyring(
->>>>>>> c3cfb9ab
+            var keyring = AWSEncryptionSDK.Keyrings.MakeKMSKeyring(
                 clientSupplier, Enumerable.Empty<String>(), keyArn,Enumerable.Empty<String>());
 
             var cmm = AWSEncryptionSDK.CMMs.MakeDefaultCMM(keyring);
 
-<<<<<<< HEAD
             var plaintext = "Hello";
             var plaintextStream = new MemoryStream(Encoding.UTF8.GetBytes(plaintext));
             
@@ -94,18 +85,5 @@
         {
             Assert.Throws<NullReferenceException>(() => AWSEncryptionSDK.CMMs.MakeDefaultCMM(null));
         } 
-=======
-            String plaintext = "Hello";
-            MemoryStream plaintextStream = new MemoryStream(Encoding.UTF8.GetBytes(plaintext));
-
-            MemoryStream ciphertext = AWSEncryptionSDK.Client.Encrypt(plaintextStream, cmm, new Dictionary<string, string>(), 0x0346, 2048);
-
-            MemoryStream decodedStream = AWSEncryptionSDK.Client.Decrypt(ciphertext, cmm);
-            StreamReader reader = new StreamReader(decodedStream, Encoding.UTF8);
-            String decoded = reader.ReadToEnd();
-
-            Assert.Equal(plaintext, decoded);
-        }
->>>>>>> c3cfb9ab
     }
 }