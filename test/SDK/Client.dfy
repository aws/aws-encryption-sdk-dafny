--- conflicted
+++ resolved
@@ -40,15 +40,9 @@
       var keyA :- expect UTF8.Encode("keyA");
       var valA :- expect UTF8.Encode("valA");
       var encryptionContext := map[keyA := valA];
-<<<<<<< HEAD
-      assert EncryptionContext.Valid(encryptionContext) by {
-        // To prove ValidAAD, we need to reveal the definition of ValidAAD:
-        reveal EncryptionContext.Valid();
-=======
       assert EncryptionContext.Serializable(encryptionContext) by {
         // To prove EncryptionContext.Serializable, we need to reveal the definition of that predicate:
         reveal EncryptionContext.Serializable();
->>>>>>> 6a61d2e3
         // We also need to help the verifier with proving the KVPairsLength is small:
         calc {
           EncryptionContext.Length(encryptionContext);
