--- conflicted
+++ resolved
@@ -39,12 +39,7 @@
 
   method {:test} TestSerializeLargeValidEC() {   
     var wr := new Streams.ByteWriter();
-<<<<<<< HEAD
-    var encCtx :- TestUtils.GenerateLargeValidEncryptionContext();
-=======
     var encCtx := TestUtils.GenerateLargeValidEncryptionContext();
-    MessageHeader.AssumeValidAAD(encCtx);
->>>>>>> 9a91689f
 
     var len :- expect SerializeAAD(wr, encCtx);
     expect len == 4 + |encCtx| as int * 7;
