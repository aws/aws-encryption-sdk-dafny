--- conflicted
+++ resolved
@@ -30,11 +30,7 @@
   // what is able to be serialized in the message format.
   // Building a map item by item is slow in dafny, so this method should be used sparingly.
   method GenerateLargeValidEncryptionContext() returns (r: EncryptionContext.Map)
-<<<<<<< HEAD
-    ensures EncryptionContext.Valid(r)
-=======
     ensures EncryptionContext.Serializable(r)
->>>>>>> 6a61d2e3
   {
     // KVPairsMaxSize - KVPairsLenLen / KVPairLen ==> 
     // (2^16 - 1 - 2) / (2 + 2 + 2 + 1) ==> (2^16 - 3) / 7 ==> 9361
@@ -61,13 +57,8 @@
     // Check that we actually built a encCtx of the correct size
     expect |encCtx| == numMaxPairs;
 
-<<<<<<< HEAD
-    assert EncryptionContext.Valid(encCtx) by {
-      reveal EncryptionContext.Valid();
-=======
     assert EncryptionContext.Serializable(encCtx) by {
       reveal EncryptionContext.Serializable();
->>>>>>> 6a61d2e3
       assert EncryptionContext.Length(encCtx) < UINT16_LIMIT by {
         var keys: seq<UTF8.ValidUTF8Bytes> := SetToOrderedSequence(encCtx.Keys, UInt.UInt8Less);
         var kvPairs := seq(|keys|, i requires 0 <= i < |keys| => (keys[i], encCtx[keys[i]]));
@@ -78,15 +69,6 @@
     return encCtx;
   }
 
-<<<<<<< HEAD
-  method ExpectValidAAD(encCtx: EncryptionContext.Map) {
-    var valid := EncryptionContext.ComputeValid(encCtx);
-    expect valid;
-  }
-
-  method ExpectInvalidAAD(encCtx: EncryptionContext.Map) {
-    var valid := EncryptionContext.ComputeValid(encCtx);
-=======
   method ExpectSerializableEncryptionContext(encCtx: EncryptionContext.Map) {
     var valid := EncryptionContext.CheckSerializable(encCtx);
     expect valid;
@@ -94,22 +76,15 @@
 
   method ExpectNonSerializableEncryptionContext(encCtx: EncryptionContext.Map) {
     var valid := EncryptionContext.CheckSerializable(encCtx);
->>>>>>> 6a61d2e3
     expect !valid;
   }
   
   lemma ValidSmallEncryptionContext(encryptionContext: EncryptionContext.Map)
     requires |encryptionContext| <= 5
     requires forall k :: k in encryptionContext.Keys ==> |k| < 100 && |encryptionContext[k]| < 100
-<<<<<<< HEAD
-    ensures EncryptionContext.Valid(encryptionContext)
-  {
-    reveal EncryptionContext.Valid();
-=======
     ensures EncryptionContext.Serializable(encryptionContext)
   {
     reveal EncryptionContext.Serializable();
->>>>>>> 6a61d2e3
     assert EncryptionContext.Length(encryptionContext) < UINT16_LIMIT by {
       if |encryptionContext| != 0 {
         var keys: seq<UTF8.ValidUTF8Bytes> := SetToOrderedSequence(encryptionContext.Keys, UInt.UInt8Less);
