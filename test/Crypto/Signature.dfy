include "../../src/StandardLibrary/StandardLibrary.dfy"
include "../../src/StandardLibrary/UInt.dfy"
include "../../src/Crypto/Signature.dfy"
include "../../src/Util/UTF8.dfy"

module TestSignature {
  import opened StandardLibrary
  import opened UInt = StandardLibrary.UInt
  import Signature
  import UTF8

<<<<<<< HEAD
  method RequireGoodKeyLengths(s: Signature.ECDSAParams, sigKeyPair: Signature.SignatureKeyPair) returns (r: Result<()>) {
    // The following is a declared postcondition of the KeyGen method:
    var _ :- Require(|sigKeyPair.verificationKey| == s.FieldSize());
    return Success(());
  }

  method YCompression(s: Signature.ECDSAParams, fieldSize: nat) returns (r: Result<()>) {
    var res :- Signature.KeyGen(s);
    var _ :- RequireGoodKeyLengths(s, res);
=======
  method YCompression(s: Signature.ECDSAParams, fieldSize: nat) {
    var res :- expect Signature.KeyGen(s);
>>>>>>> 9a91689f
    var public, secret := res.verificationKey, res.signingKey;
    // This is the declared postcondition of the natively implemented KenGen method, plus a condition
    // about zero-padding:
    expect 0 < |secret|;
    expect |public| == 1 + (fieldSize + 7) / 8;  // 1 byte for y; x zero-padded up to the field size
    expect public[0] == 2 || public[0] == 3;  // public key uses y compression
  }

  method {:test} YCompression384() {
    YCompression(Signature.ECDSA_P384, 384);
  }

  method {:test} YCompression256() {
    YCompression(Signature.ECDSA_P256, 256);
  }

<<<<<<< HEAD
  method VerifyMessage(params: Signature.ECDSAParams) returns (r: Result<()>){
    var message :- UTF8.Encode("Hello, World!");
    var keys :- Signature.KeyGen(params);
    var _ :- RequireGoodKeyLengths(params, keys);

    var digest :- Signature.Digest(params, message);
    var signature :- Signature.Sign(params, keys.signingKey, digest);
    var shouldBeTrue :- Signature.Verify(params, keys.verificationKey, digest, signature);
    var _ :- Require(shouldBeTrue);
    var badDigest :- Signature.Digest(params, message + [1]);
    var shouldBeFalse :- Signature.Verify(params, keys.verificationKey, badDigest, signature);
    var _ :- Require(!shouldBeFalse);
    return Success(());
=======
  method VerifyMessage(params: Signature.ECDSAParams) {
    var message :- expect UTF8.Encode("Hello, World!");
    var keys :- expect Signature.KeyGen(params);

    var digest :- expect Signature.Digest(params, message);
    var signature :- expect Signature.Sign(params, keys.signingKey, digest);
    var shouldBeTrue :- expect Signature.Verify(params, keys.verificationKey, digest, signature);
    expect shouldBeTrue;

    var badDigest :- expect Signature.Digest(params, message + [1]);
    var shouldBeFalse :- expect Signature.Verify(params, keys.verificationKey, badDigest, signature);
    expect !shouldBeFalse;
>>>>>>> 9a91689f
  }

  method {:test} VerifyMessage384() {
    VerifyMessage(Signature.ECDSA_P384);
  }

  method {:test} VerifyMessage256() {
    VerifyMessage(Signature.ECDSA_P256);
  }
}<|MERGE_RESOLUTION|>--- conflicted
+++ resolved
@@ -9,20 +9,14 @@
   import Signature
   import UTF8
 
-<<<<<<< HEAD
-  method RequireGoodKeyLengths(s: Signature.ECDSAParams, sigKeyPair: Signature.SignatureKeyPair) returns (r: Result<()>) {
+  method RequireGoodKeyLengths(s: Signature.ECDSAParams, sigKeyPair: Signature.SignatureKeyPair) {
     // The following is a declared postcondition of the KeyGen method:
-    var _ :- Require(|sigKeyPair.verificationKey| == s.FieldSize());
-    return Success(());
+    expect |sigKeyPair.verificationKey| == s.FieldSize();
   }
 
-  method YCompression(s: Signature.ECDSAParams, fieldSize: nat) returns (r: Result<()>) {
-    var res :- Signature.KeyGen(s);
-    var _ :- RequireGoodKeyLengths(s, res);
-=======
   method YCompression(s: Signature.ECDSAParams, fieldSize: nat) {
     var res :- expect Signature.KeyGen(s);
->>>>>>> 9a91689f
+    RequireGoodKeyLengths(s, res);
     var public, secret := res.verificationKey, res.signingKey;
     // This is the declared postcondition of the natively implemented KenGen method, plus a condition
     // about zero-padding:
@@ -39,24 +33,10 @@
     YCompression(Signature.ECDSA_P256, 256);
   }
 
-<<<<<<< HEAD
-  method VerifyMessage(params: Signature.ECDSAParams) returns (r: Result<()>){
-    var message :- UTF8.Encode("Hello, World!");
-    var keys :- Signature.KeyGen(params);
-    var _ :- RequireGoodKeyLengths(params, keys);
-
-    var digest :- Signature.Digest(params, message);
-    var signature :- Signature.Sign(params, keys.signingKey, digest);
-    var shouldBeTrue :- Signature.Verify(params, keys.verificationKey, digest, signature);
-    var _ :- Require(shouldBeTrue);
-    var badDigest :- Signature.Digest(params, message + [1]);
-    var shouldBeFalse :- Signature.Verify(params, keys.verificationKey, badDigest, signature);
-    var _ :- Require(!shouldBeFalse);
-    return Success(());
-=======
   method VerifyMessage(params: Signature.ECDSAParams) {
     var message :- expect UTF8.Encode("Hello, World!");
     var keys :- expect Signature.KeyGen(params);
+    RequireGoodKeyLengths(params, keys);
 
     var digest :- expect Signature.Digest(params, message);
     var signature :- expect Signature.Sign(params, keys.signingKey, digest);
@@ -66,7 +46,6 @@
     var badDigest :- expect Signature.Digest(params, message + [1]);
     var shouldBeFalse :- expect Signature.Verify(params, keys.verificationKey, badDigest, signature);
     expect !shouldBeFalse;
->>>>>>> 9a91689f
   }
 
   method {:test} VerifyMessage384() {
