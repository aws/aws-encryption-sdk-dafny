# AWS Encryption SDK for .NET Examples

This section features examples that show you
how to use the AWS Encryption SDK.
We demonstrate how to use the encryption and decryption APIs
and how to set up some common configuration patterns.

## APIs

The AWS Encryption SDK provides two high-level APIs:
one-step APIs that process the entire operation in memory
and streaming APIs.

You can find examples that demonstrate these APIs
in the [`Examples/`](./) directory.

* [How to encrypt and decrypt](./Keyring/AwsKmsKeyringExample.cs)
* [How to change the algorithm suite](./NonSigningAlgorithmSuiteExample.cs)
* [How to set the commitment policy](./CommitmentPolicy.cs)
* [How to limit the number of encrypted data keys (EDKs)](./LimitEncryptedDataKeysExample.cs)

## Configuration

To use the encryption and decryption APIs,
you need to describe how you want the library to protect your data keys.
You can do this by configuring
[keyrings](#keyrings) or [cryptographic materials managers](#cryptographic-materials-managers).
These examples will show you how to use the configuration tools that we include for you
and how to create some of your own.
We start with AWS KMS examples, then show how to use other wrapping keys.

* Using AWS Key Management Service (AWS KMS)
    * [How to use one AWS KMS key](./Keyring/AwsKmsKeyringExample.cs)
    * [How to use multiple AWS KMS keys in different regions](./Keyring/AwsKmsMrkDiscoveryMultiKeyringExample.cs)
    * [How to decrypt when you don't know the AWS KMS key](./Keyring/AwsKmsDiscoveryKeyringExample.cs)
    * [How to limit decryption to a single region](./Keyring/AwsKmsMrkDiscoveryKeyringExample.cs)
    * [How to decrypt with a preferred region but failover to others](./Keyring/AwsKmsMrkDiscoveryMultiKeyringExample.cs)
    * [How to reproduce the behavior of an AWS KMS master key provider](./Keyring/AwsKmsMultiKeyringExample.cs)
* Using raw wrapping keys
    * [How to use a raw AES wrapping key](./Keyring/RawAESKeyringExample.cs)
    * [How to use a raw RSA wrapping key](./Keyring/RawRSAKeyringExample.cs)
* Combining wrapping keys
    * [How to combine AWS KMS with an offline escrow key](./Keyring/MultiKeyringExample.cs)
* How to restrict algorithm suites
<<<<<<< HEAD
=======
    * [with a custom cryptographic materials manager](./CryptographicMaterialsManager/RestrictAlgorithmSuite/SigningSuiteOnlyCMM.cs)
* How to require encryption context fields
>>>>>>> c9c8c0a2
    * [with a custom cryptographic materials manager](./) *TODO*

### Keyrings

Keyrings are the most common way for you to configure the AWS Encryption SDK.
They determine how the AWS Encryption SDK protects your data.
You can find these examples in [`Examples/Keyring`](./Keyring).

### Cryptographic Materials Managers

Keyrings define how your data keys are protected,
but there is more going on here than just protecting data keys.

Cryptographic materials managers give you higher-level controls
over how the AWS Encryption SDK protects your data.
This can include things like
enforcing the use of certain algorithm suites or encryption context settings,
reusing data keys across messages,
or changing how you interact with keyrings.
You can find these examples in
[`Examples/CryptographicMaterialsManager`](./CryptographicMaterialsManager).

### Client Supplier

The AWS Encryption SDK creates AWS KMS clients when interacting with AWS KMS.
In case the default AWS KMS client configuration doesn't suit your needs,
you can configure clients by defining a custom Client Supplier.
For example, your Client Supplier could tune
the retry and timeout settings on the client, or use different credentials
based on which region is being called. In our
[RegionalRoleClientSupplier](./ClientSupplier/RegionalRoleClientSupplier.cs)
example, we show how you can build a custom Client Supplier which
creates clients by assuming different IAM roles for different regions.

# Writing Examples

If you want to contribute a new example, that's awesome!
To make sure that your example is tested in our CI,
please make sure that it meets the following requirements:

1. The example MUST be a distinct subdirectory or file in the [`Examples/`](./) directory.
1. The example MAY be nested arbitrarily deeply.
1. Each example file MUST contain exactly one example.
1. Each example filename MUST be descriptive.
1. Each example file MUST contain a public class matching the filename, 
   with a method called `Run` that runs the example.
1. Each example MUST be exercised by a `[Fact]` test method within its class that invokes `Run`,
   providing only the results of methods from the [`ExampleUtils`](./ExampleUtils/ExampleUtils.cs) class.<|MERGE_RESOLUTION|>--- conflicted
+++ resolved
@@ -42,12 +42,7 @@
 * Combining wrapping keys
     * [How to combine AWS KMS with an offline escrow key](./Keyring/MultiKeyringExample.cs)
 * How to restrict algorithm suites
-<<<<<<< HEAD
-=======
     * [with a custom cryptographic materials manager](./CryptographicMaterialsManager/RestrictAlgorithmSuite/SigningSuiteOnlyCMM.cs)
-* How to require encryption context fields
->>>>>>> c9c8c0a2
-    * [with a custom cryptographic materials manager](./) *TODO*
 
 ### Keyrings
 
