ifeq ($(OS),Windows_NT)
  DAFNY = Dafny.exe
else
  DAFNY = dafny
endif

# TODO: Temporary subset of files to build and verify.
# Add to this as more files can be verified.
# Eventually this can be something like:
# SRCS = $(foreach dir, $(SRCDIRS), $(wildcard $(dir)/*.dfy))
SRCS = \
	   src/Crypto/AESEncryption.dfy \
	   src/Crypto/EncryptionSuites.dfy \
	   src/Crypto/Digests.dfy \
	   src/Crypto/HKDF/CryptoMac.dfy \
	   src/Crypto/HKDF/HKDF.dfy \
	   src/Crypto/HKDF/HKDFSpec.dfy \
	   src/Crypto/Random.dfy \
	   src/Crypto/RSAEncryption.dfy \
	   src/Crypto/Signature.dfy \
	   src/KMS/KMSUtils.dfy \
	   src/Main.dfy \
	   src/SDK/AlgorithmSuite.dfy \
	   src/SDK/Client.dfy \
	   src/SDK/CMM/DefaultCMM.dfy \
	   src/SDK/CMM/Defs.dfy \
	   src/SDK/Deserialize.dfy \
	   src/SDK/Keyring/Defs.dfy \
<<<<<<< HEAD
	   src/SDK/Keyring/KMSKeyring.dfy \
	   src/SDK/Keyring/RawAESKeyring.dfy \
=======
	   src/SDK/Keyring/MultiKeyring.dfy \
>>>>>>> 9db0b385
	   src/SDK/Keyring/RawRSAKeyring.dfy \
	   src/SDK/Materials.dfy \
	   src/SDK/MessageBody.dfy \
	   src/SDK/MessageHeader.dfy \
	   src/SDK/Serialize.dfy \
	   src/SDK/ToyClient.dfy \
	   src/StandardLibrary/Base64.dfy \
	   src/StandardLibrary/StandardLibrary.dfy \
	   src/StandardLibrary/UInt.dfy \
	   src/Util/Arrays.dfy \
	   src/Util/Streams.dfy \
	   src/Util/UTF8.dfy \

SRCV = $(patsubst src/%.dfy, build/%.dfy.verified, $(SRCS))

DEPS_CS = $(wildcard src/extern/dotnet/*.cs)

BCDLL = lib/BouncyCastle.1.8.5/lib/BouncyCastle.Crypto.dll

AWSDLLS = lib/AWSSDK.KeyManagementService.3.3.101.83/lib/net45/AWSSDK.KeyManagementService.dll \
		  lib/AWSSDK.Core.3.3.103.62/lib/net45/AWSSDK.Core.dll

DEPS = $(DEPS_CS) $(BCDLL) $(AWSDLLS)

.PHONY: all release build verify buildcs hkdf test clean-build clean

all: verify build test

release: all

build: build/Main.exe

verify: clean-build $(SRCV)

build/%.dfy.verified: src/%.dfy
	$(DAFNY) $(patsubst build/%.dfy.verified, src/%.dfy, $@) /compile:0 && mkdir -p $(dir $@) && touch $@

build/Main.exe: $(SRCS) $(DEPS)
	$(DAFNY) /out:build/Main $(SRCS) $(DEPS) /compile:2 /noVerify /noIncludes && cp $(DEPS) build/

buildcs: build/Main.cs
	csc /r:System.Numerics.dll /r:$(BCDLL) /target:exe /debug /nowarn:0164 /nowarn:0219 /nowarn:1717 /nowarn:0162 /nowarn:0168 build/Main.cs $(DEPS_CS) /out:build/Main.exe

# TODO: HKDF.dfy hasn't been reviewed yet.
# Once it is, re-add:
#
# OTHERSRCS = $(filter-out src/Crypto/HKDF/HKDF.dfy,$(SRCS))
# build/HKDF.dll: $(SRCV) $(DEPS)
# 	$(DAFNY) /out:build/HKDF src/Crypto/HKDF/HKDF.dfy $(OTHERSRCS) $(DEPS) /compile:2 /noVerify /noIncludes && cp $(BCDLL) build/
#
# hkdf: build/HKDF.dll

lib/%.dll:
	nuget install

test: $(DEPS)
	lit test -q -v

clean-build:
	$(RM) -r build/*

clean: clean-build
	$(RM) -r lib/*<|MERGE_RESOLUTION|>--- conflicted
+++ resolved
@@ -26,12 +26,9 @@
 	   src/SDK/CMM/Defs.dfy \
 	   src/SDK/Deserialize.dfy \
 	   src/SDK/Keyring/Defs.dfy \
-<<<<<<< HEAD
 	   src/SDK/Keyring/KMSKeyring.dfy \
+	   src/SDK/Keyring/MultiKeyring.dfy \
 	   src/SDK/Keyring/RawAESKeyring.dfy \
-=======
-	   src/SDK/Keyring/MultiKeyring.dfy \
->>>>>>> 9db0b385
 	   src/SDK/Keyring/RawRSAKeyring.dfy \
 	   src/SDK/Materials.dfy \
 	   src/SDK/MessageBody.dfy \
