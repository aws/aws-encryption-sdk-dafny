version: 0.2

batch:
  fast-fail: false
  build-list:
    - identifier: dafny_verify
      buildspec: codebuild/dafny/verify.yml
    - identifier: dotnet_tests
      buildspec: codebuild/dotnet/tests.yml
    - identifier: dotnet_vectors
      buildspec: codebuild/dotnet/test-vectors.yml
    - identifier: dotnet_generate_vectors
      buildspec: codebuild/dotnet/generate-test-vectors.yml
<<<<<<< HEAD
    - identifier: dotnet_release_staging 
      buildspec: codebuild/dotnet/release-staging.yml
    - identifier: dotnet_examples_net3_1
      buildspec: codebuild/dotnet/examples.yml
      env:
        variables:
          DOTNET_TARGET_VERSION: netcoreapp3.1
    - identifier: dotnet_examples_net4_5
      buildspec: codebuild/dotnet/examples.yml
      env:
        variables:
          DOTNET_TARGET_VERSION: net452
=======
>>>>>>> 0775da43
    - identifier: dotnet_tests_windows
      buildspec: codebuild/dotnet/tests-windows.yml
      env:
        type: WINDOWS_SERVER_2019_CONTAINER
        image: aws/codebuild/windows-base:2019-1.0
    - identifier: dotnet_benchmark_windows
      buildspec: codebuild/dotnet/benchmark-windows.yml
      env:
        type: WINDOWS_SERVER_2019_CONTAINER
        image: aws/codebuild/windows-base:2019-1.0<|MERGE_RESOLUTION|>--- conflicted
+++ resolved
@@ -11,9 +11,6 @@
       buildspec: codebuild/dotnet/test-vectors.yml
     - identifier: dotnet_generate_vectors
       buildspec: codebuild/dotnet/generate-test-vectors.yml
-<<<<<<< HEAD
-    - identifier: dotnet_release_staging 
-      buildspec: codebuild/dotnet/release-staging.yml
     - identifier: dotnet_examples_net3_1
       buildspec: codebuild/dotnet/examples.yml
       env:
@@ -24,8 +21,6 @@
       env:
         variables:
           DOTNET_TARGET_VERSION: net452
-=======
->>>>>>> 0775da43
     - identifier: dotnet_tests_windows
       buildspec: codebuild/dotnet/tests-windows.yml
       env:
