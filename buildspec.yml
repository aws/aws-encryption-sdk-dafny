--- conflicted
+++ resolved
@@ -18,11 +18,7 @@
       # Although Dafny does have releases, we often need a newer hash than the latest release, while still needing the
       # the security of reproducible builds.
       - cd dafny
-<<<<<<< HEAD
-      - git reset --hard 3a9524f5ea629c9b35307f3dda31775c7fcc644b
-=======
       - git reset --hard 5ca6ef8347c9675b6824e987967925b1208ca47c
->>>>>>> 6a61d2e3
       - cd ..
       - nuget restore dafny/Source/Dafny.sln
       - msbuild dafny/Source/Dafny.sln
