version: 0.2

batch:
  fast-fail: false
  build-list:
    - identifier: dafny_verify
      buildspec: codebuild/dafny/verify.yml
    - identifier: dotnet_tests
      buildspec: codebuild/dotnet/tests.yml
<<<<<<< HEAD
=======
    # These currently fail on .NET Framework 4.5
    # - identifier: dotnet_examples
    #  buildspec: codebuild/dotnet/examples.yml
>>>>>>> 4d5acefe
    - identifier: dotnet_vectors
      buildspec: codebuild/dotnet/test-vectors.yml
    - identifier: dotnet_generate_vectors
      buildspec: codebuild/dotnet/generate-test-vectors.yml
    - identifier: dotnet_tests_windows
      buildspec: codebuild/dotnet/tests-windows.yml
      env:
        type: WINDOWS_SERVER_2019_CONTAINER
        image: aws/codebuild/windows-base:2019-1.0
    - identifier: dotnet_benchmark_windows
      buildspec: codebuild/dotnet/benchmark-windows.yml
      env:
        type: WINDOWS_SERVER_2019_CONTAINER
        image: aws/codebuild/windows-base:2019-1.0<|MERGE_RESOLUTION|>--- conflicted
+++ resolved
@@ -7,12 +7,9 @@
       buildspec: codebuild/dafny/verify.yml
     - identifier: dotnet_tests
       buildspec: codebuild/dotnet/tests.yml
-<<<<<<< HEAD
-=======
     # These currently fail on .NET Framework 4.5
     # - identifier: dotnet_examples
     #  buildspec: codebuild/dotnet/examples.yml
->>>>>>> 4d5acefe
     - identifier: dotnet_vectors
       buildspec: codebuild/dotnet/test-vectors.yml
     - identifier: dotnet_generate_vectors
