version: 0.2
phases:
  install:
    runtime-versions:
      dotnet: 3.0
    commands:
      - cd ..
      - yum install -y which
      - yum install -y nuget
      - mozroots --import --sync
      # Get Boogie
      - git clone --branch v2.4.21 https://github.com/boogie-org/boogie.git
      - nuget restore boogie/Source/Boogie.sln
      - msbuild boogie/Source/Boogie.sln
      # Get Dafny
      - git clone https://github.com/microsoft/dafny.git
      # Although Dafny does have releases, we often need a newer hash than the latest release, while still needing the
      # the security of reproducible builds.
      - cd dafny
      - git reset --hard df707bc07e3c39390286dfd0c1576d0a3f556f8b
      - cd ..
      - nuget restore dafny/Source/Dafny.sln
      - msbuild dafny/Source/Dafny.sln
      - export PATH="$PWD/dafny/Binaries:$PATH"
      # Get Z3
      - wget https://github.com/Z3Prover/z3/releases/download/z3-4.8.4/z3-4.8.4.d6df51951f4c-x64-ubuntu-14.04.zip
      - unzip z3*.zip && rm *.zip
      - cp -r z3* dafny/Binaries/z3
      - cd aws-encryption-sdk-dafny
  build:
    commands:
<<<<<<< HEAD
=======
      # Currently, test depends on src, so verifying test will also verify src
      # TODO-RS: Move the parallel verification task into the dafny CLI itself
>>>>>>> 07e8053d
      - dotnet build -t:VerifyDafny test<|MERGE_RESOLUTION|>--- conflicted
+++ resolved
@@ -29,9 +29,6 @@
       - cd aws-encryption-sdk-dafny
   build:
     commands:
-<<<<<<< HEAD
-=======
       # Currently, test depends on src, so verifying test will also verify src
       # TODO-RS: Move the parallel verification task into the dafny CLI itself
->>>>>>> 07e8053d
       - dotnet build -t:VerifyDafny test