namespace aws.crypto

use aws.polymorph#clientConfig

// TODO
// @clientConfig(config: AwsCryptographicMaterialProvidersClientConfig)
service AwsCryptographicMaterialProviders {
    version: "2021-11-01",
    resources: [
        Keyring,
        CryptographicMaterialsManager,
        CryptoMaterialsCache,
        // TODO
        // ClientSupplier,
    ],
    operations: [
        // Keyrings
<<<<<<< HEAD
        CreateStrictAwsKmsKeyring,
=======
        CreateAwsKmsDiscoveryKeyring,
>>>>>>> 7a2f5032
        CreateMrkAwareStrictAwsKmsKeyring,
        // CreateMrkAwareStrictMultiKeyring,
        // CreateMrkAwareDiscoveryAwsKmsKeyring,
        // CreateMrkAwareDiscoveryMultiKeyring,
        CreateMultiKeyring,
        CreateRawAesKeyring,
        // CreateRawRsaKeyring,

        // CMMs
        CreateDefaultCryptographicMaterialsManager,
        // TODO
        // CreateCachingCryptographicMaterialsManager,

        // Caches
        // TODO
        // CreateLocalCryptoMaterialsCache
    ]
}

structure AwsCryptographicMaterialProvidersClientConfig {
    @required
    configDefaults: ConfigurationDefaults
}

///////////////////
// Default Versions

@enum([
    {
        name: "V1",
        value: "V1",
    }
])
string ConfigurationDefaults<|MERGE_RESOLUTION|>--- conflicted
+++ resolved
@@ -15,11 +15,8 @@
     ],
     operations: [
         // Keyrings
-<<<<<<< HEAD
         CreateStrictAwsKmsKeyring,
-=======
         CreateAwsKmsDiscoveryKeyring,
->>>>>>> 7a2f5032
         CreateMrkAwareStrictAwsKmsKeyring,
         // CreateMrkAwareStrictMultiKeyring,
         // CreateMrkAwareDiscoveryAwsKmsKeyring,
