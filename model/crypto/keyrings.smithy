--- conflicted
+++ resolved
@@ -87,7 +87,6 @@
     keyring: KeyringReference
 }
 
-<<<<<<< HEAD
 // KMS - Strict
 operation CreateStrictAwsKmsKeyring {
     input: CreateStrictAwsKmsKeyringInput,
@@ -100,11 +99,13 @@
     @required
     kmsClient: KmsClientReference,
 
-=======
+    grantTokens: GrantTokenList
+}
+
 // KMS - Discovery
 operation CreateAwsKmsDiscoveryKeyring {
     input: CreateAwsKmsDiscoveryKeyringInput,
-    output: CreateKeyringOutput 
+    output: CreateKeyringOutput
 }
 
 structure CreateAwsKmsDiscoveryKeyringInput {
@@ -113,7 +114,6 @@
 
     discoveryFilter: DiscoveryFilter,
 
->>>>>>> 7a2f5032
     grantTokens: GrantTokenList
 }
 
