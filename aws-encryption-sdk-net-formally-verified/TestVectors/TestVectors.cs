--- conflicted
+++ resolved
@@ -296,7 +296,7 @@
                 _ => throw new Exception("Unsupported AES wrapping algorithm")
             };
         }
-        
+
         private static PaddingScheme RSAPaddingFromStrings(string strAlg, string strHash) {
             return (strAlg, strHash) switch {
                 ("pkcs1", _) => PaddingScheme.PKCS1,
@@ -401,11 +401,7 @@
                 AwsEncryptionSdkClientConfig config = new AwsEncryptionSdkClientConfig
                 {
                     ConfigDefaults = ConfigurationDefaults.V1,
-<<<<<<< HEAD
-                    CommitmentPolicy = CommitmentPolicy.FORBID_ENCRYPT_ALLOW_DECRYPT,
-=======
                     CommitmentPolicy = CommitmentPolicy.REQUIRE_ENCRYPT_ALLOW_DECRYPT
->>>>>>> 27deea0c
                 };
                 IAwsEncryptionSdk encryptionSdkClient = new AwsEncryptionSdkClient(config);
 
