--- conflicted
+++ resolved
@@ -94,194 +94,7 @@
             }
         }
     }
-<<<<<<< HEAD
-=======
 
-    public static class CmmFactory {
-
-        public static ICryptographicMaterialsManager DecryptCmm(TestVector vector, Dictionary<string, Key> keys) {
-            IAwsCryptographicMaterialProviders materialProviders = new AwsCryptographicMaterialProvidersClient();
-
-            CreateDefaultCryptographicMaterialsManagerInput input = new CreateDefaultCryptographicMaterialsManagerInput
-            {
-                Keyring = CreateDecryptKeyring(vector, keys)
-            };
-            return materialProviders.CreateDefaultCryptographicMaterialsManager(input);
-        }
-
-        private static IKeyring CreateDecryptKeyring(TestVector vector, Dictionary<string, Key> keys) {
-            IAwsCryptographicMaterialProviders materialProviders = new AwsCryptographicMaterialProvidersClient();
-
-
-            List<IKeyring> children = new List<IKeyring>();
-            foreach (MasterKey keyInfo in vector.MasterKeys)
-            {
-                // Some keyrings, like discovery KMS keyrings, do not specify keys
-                Key key = keyInfo.Key == null ? null : keys[keyInfo.Key];
-                children.Add(CreateKeyring(keyInfo, key));
-            }
-            CreateMultiKeyringInput createMultiKeyringInput = new CreateMultiKeyringInput
-            {
-                Generator = null,
-                ChildKeyrings = children
-            };
-
-            return materialProviders.CreateMultiKeyring(createMultiKeyringInput);
-        }
-        private static IKeyring CreateKeyring(MasterKey keyInfo, Key key) {
-            // TODO: maybe make this a class variable so we're not constantly re-creating it
-            IAwsCryptographicMaterialProviders materialProviders = new AwsCryptographicMaterialProvidersClient();
-
-            if (keyInfo.Type == "aws-kms") {
-                CreateAwsKmsKeyringInput createKeyringInput = new CreateAwsKmsKeyringInput
-                {
-                    KmsClient = new AmazonKeyManagementServiceClient(GetRegionForArn(key.Id)),
-                    KmsKeyId = key.Id,
-                };
-                return materialProviders.CreateAwsKmsKeyring(createKeyringInput);
-            } else if (keyInfo.Type == "aws-kms-mrk-aware") {
-                CreateAwsKmsMrkKeyringInput createKeyringInput = new CreateAwsKmsMrkKeyringInput
-                {
-                    KmsClient = new AmazonKeyManagementServiceClient(GetRegionForArn(key.Id)),
-                    KmsKeyId = key.Id,
-                };
-                return materialProviders.CreateAwsKmsMrkKeyring(createKeyringInput);
-            } else if (keyInfo.Type == "aws-kms-mrk-aware-discovery") {
-                CreateAwsKmsMrkDiscoveryKeyringInput createKeyringInput = new CreateAwsKmsMrkDiscoveryKeyringInput
-                {
-                    KmsClient = new AmazonKeyManagementServiceClient(RegionEndpoint.GetBySystemName(keyInfo.DefaultMrkRegion)),
-                    Region = keyInfo.DefaultMrkRegion
-                };
-                return materialProviders.CreateAwsKmsMrkDiscoveryKeyring(createKeyringInput);
-            } else if (keyInfo.Type == "raw" && keyInfo.EncryptionAlgorithm == "aes") {
-                CreateRawAesKeyringInput createKeyringInput = new CreateRawAesKeyringInput
-                {
-                    KeyNamespace = keyInfo.ProviderId,
-                    KeyName = key.Id,
-                    WrappingKey = new MemoryStream(Convert.FromBase64String(key.Material)),
-                    WrappingAlg = AesAlgorithmFromBits(key.Bits),
-                };
-
-                return materialProviders.CreateRawAesKeyring(createKeyringInput);
-            } else if (keyInfo.Type == "raw" && keyInfo.EncryptionAlgorithm == "rsa" && key.Type == "private") {
-                PaddingScheme padding = RSAPaddingFromStrings(keyInfo.PaddingAlgorithm, keyInfo.PaddingHash);
-                byte[] privateKey = RSAEncryption.RSA.ParsePEMString(key.Material);
-                CreateRawRsaKeyringInput createKeyringInput = new CreateRawRsaKeyringInput
-                {
-                    KeyNamespace = keyInfo.ProviderId,
-                    KeyName = key.Id,
-                    PaddingScheme = padding,
-                    PrivateKey = new MemoryStream(privateKey)
-                };
-                return materialProviders.CreateRawRsaKeyring(createKeyringInput);
-            } else if (keyInfo.Type == "raw" && keyInfo.EncryptionAlgorithm == "rsa" && key.Type == "public") {
-                PaddingScheme padding = RSAPaddingFromStrings(keyInfo.PaddingAlgorithm, keyInfo.PaddingHash);
-                byte[] publicKey = RSAEncryption.RSA.ParsePEMString(key.Material);
-                CreateRawRsaKeyringInput createKeyringInput = new CreateRawRsaKeyringInput
-                {
-                    KeyNamespace = keyInfo.ProviderId,
-                    KeyName = key.Id,
-                    PaddingScheme = padding,
-                    PublicKey = new MemoryStream(publicKey)
-                };
-                return materialProviders.CreateRawRsaKeyring(createKeyringInput);
-            }
-            else {
-                throw new Exception("Unsupported keyring type!");
-            }
-        }
-        private static AesWrappingAlg AesAlgorithmFromBits(ushort bits) {
-            return bits switch {
-                128 => AesWrappingAlg.ALG_AES128_GCM_IV12_TAG16,
-                192 => AesWrappingAlg.ALG_AES192_GCM_IV12_TAG16,
-                256 => AesWrappingAlg.ALG_AES256_GCM_IV12_TAG16,
-                _ => throw new Exception("Unsupported AES wrapping algorithm")
-            };
-        }
-
-        private static PaddingScheme RSAPaddingFromStrings(string strAlg, string strHash) {
-            return (strAlg, strHash) switch {
-                ("pkcs1", _) => PaddingScheme.PKCS1,
-                ("oaep-mgf1", "sha1") => PaddingScheme.OAEP_SHA1_MGF1,
-                ("oaep-mgf1", "sha256") => PaddingScheme.OAEP_SHA256_MGF1,
-                ("oaep-mgf1", "sha384") => PaddingScheme.OAEP_SHA384_MGF1,
-                ("oaep-mgf1", "sha512") => PaddingScheme.OAEP_SHA512_MGF1,
-                _ => throw new Exception("Unsupported RSA Padding " + strAlg + strHash)
-            };
-        }
-
-        private static RegionEndpoint GetRegionForArn(string keyId)
-        {
-            string[] split = keyId.Split(":");
-            string region = split[3];
-            return RegionEndpoint.GetBySystemName(region);
-        }
-    }
-
-    // TODO Need to use some enums for various fields, possibly subtypes to represent RSA vs AES having different params?
-    public class Key {
-        public bool Decrypt { get; set; }
-        public bool Encrypt { get; set; }
-        public string Type { get; set; }
-        [JsonProperty("key-id")]
-        public string Id { get; set; }
-        public string Algorithm { get; set; }
-        public ushort Bits { get; set; }
-        public string Encoding { get; set; }
-        public string Material { get; set; }
-    }
-
-    // TODO Rename? Need to use some enums for various fields, possibly subtypes to represent RSA vs AES having different params?
-    public class MasterKey {
-        public string Type { get; set; }
-        public string Key { get; set; }
-        [JsonProperty("provider-id")]
-        public string ProviderId { get; set; }
-        [JsonProperty("encryption-algorithm")]
-        public string EncryptionAlgorithm { get; set; }
-        [JsonProperty("padding-algorithm")]
-        public string PaddingAlgorithm { get; set; }
-        [JsonProperty("padding-hash")]
-        public string PaddingHash { get; set; }
-        [JsonProperty("default-mrk-region")]
-        public string DefaultMrkRegion { get; set; }
-    }
-
-    public class TestVector {
-        public string Ciphertext { get; set; }
-        [JsonProperty("master-keys")]
-        public IList<MasterKey> MasterKeys { get; set; }
-
-        public TestVectorResult Result { get; set; }
-    }
-
-    public class TestVectorResult
-    {
-        public TestVectorOutput Output { get; set; }
-        public TestVectorError Error { get; set; }
-    }
-
-    public class TestVectorOutput
-    {
-        public string Plaintext { get; set; }
-    }
-    public class TestVectorError
-    {
-        [JsonProperty("error-description")]
-        public string ErrorMessage { get; set; }
-    }
-
-    public class Manifest {
-        public Dictionary<string, TestVector> VectorMap { get; set; }
-        public string Keys { get; set; }
-
-        public Manifest(Dictionary<string, TestVector> vectorMap, string keys) {
-            this.VectorMap = vectorMap;
-            this.Keys = keys;
-        }
-    }
-
->>>>>>> 37d309bc
     public class TestVectorDecryptTests {
         #pragma warning disable xUnit1026 // Suppress Unused argument warnings for vectorID.
         [SkippableTheory]
