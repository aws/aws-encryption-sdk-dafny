--- conflicted
+++ resolved
@@ -65,18 +65,13 @@
             Plaintext = plaintext,
             Keyring = keyring,
             EncryptionContext = encryptionContext,
-<<<<<<< HEAD
             // Here, we customize the Algorithm Suite that is used to Encrypt the plaintext.
-            // In particular, we use an Algorithm Suite with out Signing.
+            // In particular, we use an Algorithm Suite without Signing.
             // Signature verification adds a significant performance cost on decryption.
             // If the users encrypting data and the users decrypting data are equally trusted,
             // consider using an algorithm suite that does not include signing.
             // See more about Digital Signatures:
             // https://docs.aws.amazon.com/encryption-sdk/latest/developer-guide/concepts.html#digital-sigs
-=======
-            // Here, we customize the Algorithm Suite that is used to Encrypt the data.
-            // In particular, we use an Algorithm Suite without Signing.
->>>>>>> 9e8a721d
             AlgorithmSuiteId = AlgorithmSuiteId.ALG_AES_256_GCM_HKDF_SHA512_COMMIT_KEY
         };
         var encryptOutput = encryptionSdk.Encrypt(encryptInput);
