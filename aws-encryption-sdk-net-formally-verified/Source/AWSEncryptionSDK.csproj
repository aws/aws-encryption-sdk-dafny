--- conflicted
+++ resolved
@@ -10,11 +10,7 @@
     <Version>0.0.1</Version>
     <PackageId>AWSEncryptionSDK</PackageId>
     <Title>AWS Encryption SDK for .NET</Title>
-<<<<<<< HEAD
-    <Description>A client-side encryption library designed to make it easy for everyone to encrypt and decrypt data using industry standards and best practices</Description>
-=======
     <Description>The AWS Encryption SDK is a client-side encryption library designed to make it easy for everyone to encrypt and decrypt data using industry standards and best practices.</Description>
->>>>>>> afaea418
     <Authors>Amazon Web Services</Authors>
     <PackageLicenseExpression>Apache-2.0</PackageLicenseExpression>
     <RepositoryUrl>https://github.com/awslabs/aws-encryption-sdk-dafny</RepositoryUrl>
