--- conflicted
+++ resolved
@@ -45,12 +45,7 @@
             {
                 return Result<Dafny.Com.Amazonaws.Kms.IKeyManagementServiceClient,
                     Dafny.Aws.EncryptionSdk.Core.IAwsCryptographicMaterialProvidersException>.create_Failure(
-<<<<<<< HEAD
-                    TypeConversion.ToDafny_CommonError_AwsCryptographicMaterialProvidersBaseException(
-                        new AwsCryptographicMaterialProvidersException(e.Message))
-=======
                     TypeConversion.ToDafny_CommonError(e)
->>>>>>> ff4c5421
                 );
             }
         }
