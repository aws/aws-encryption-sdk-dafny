--- conflicted
+++ resolved
@@ -15,7 +15,6 @@
         {
         }
 
-<<<<<<< HEAD
         public Aws.Crypto.IKeyring CreateStrictAwsKmsKeyring(Aws.Crypto.CreateStrictAwsKmsKeyringInput input)
         {
             input.Validate();
@@ -24,7 +23,7 @@
 
         protected abstract Aws.Crypto.IKeyring _CreateStrictAwsKmsKeyring(
             Aws.Crypto.CreateStrictAwsKmsKeyringInput input);
-=======
+
         public Aws.Crypto.IKeyring CreateAwsKmsDiscoveryKeyring(Aws.Crypto.CreateAwsKmsDiscoveryKeyringInput input)
         {
             input.Validate();
@@ -33,7 +32,6 @@
 
         protected abstract Aws.Crypto.IKeyring _CreateAwsKmsDiscoveryKeyring(
             Aws.Crypto.CreateAwsKmsDiscoveryKeyringInput input);
->>>>>>> 7a2f5032
 
         public Aws.Crypto.IKeyring CreateMrkAwareStrictAwsKmsKeyring(
             Aws.Crypto.CreateMrkAwareStrictAwsKmsKeyringInput input)
