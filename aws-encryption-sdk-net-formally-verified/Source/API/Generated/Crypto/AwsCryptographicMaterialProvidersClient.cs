// Copyright Amazon.com Inc. or its affiliates. All Rights Reserved.
// SPDX-License-Identifier: Apache-2.0

using System;
using System.IO;
using System.Collections.Generic;
using Aws.Crypto;
using
    Aws.Crypto
    ;

namespace Aws.Crypto
{
    public class AwsCryptographicMaterialProvidersClient : AwsCryptographicMaterialProvidersClientBase
    {
        private Dafny.Aws.Crypto.MaterialProviders.Client.AwsCryptographicMaterialProvidersClient _impl;

        public AwsCryptographicMaterialProvidersClient()
        {
            this._impl =
                new Dafny.Aws.Crypto.MaterialProviders.Client.AwsCryptographicMaterialProvidersClient();
        }

<<<<<<< HEAD
        protected override Aws.Crypto.IKeyring _CreateMultiKeyring(Aws.Crypto.CreateMultiKeyringInput input)
        {
            Dafny.Aws.Crypto.CreateMultiKeyringInput internalInput =
                TypeConversion.ToDafny_N3_aws__N6_crypto__S23_CreateMultiKeyringInput(input);
            Dafny.Aws.Crypto.IKeyring internalOutput =
                this._impl.CreateMultiKeyring(internalInput);
            return TypeConversion.FromDafny_N3_aws__N6_crypto__S19_CreateKeyringOutput(internalOutput);
        }

=======
>>>>>>> 7eb3ae34
        protected override Aws.Crypto.IKeyring _CreateRawAesKeyring(Aws.Crypto.CreateRawAesKeyringInput input)
        {
            Dafny.Aws.Crypto.CreateRawAesKeyringInput internalInput =
                TypeConversion.ToDafny_N3_aws__N6_crypto__S24_CreateRawAesKeyringInput(input);
            Dafny.Aws.Crypto.IKeyring internalOutput =
                this._impl.CreateRawAesKeyring(internalInput);
            return TypeConversion.FromDafny_N3_aws__N6_crypto__S19_CreateKeyringOutput(internalOutput);
        }

        protected override Aws.Crypto.ICryptographicMaterialsManager _CreateDefaultCryptographicMaterialsManager(
            Aws.Crypto.CreateDefaultCryptographicMaterialsManagerInput input)
        {
            Dafny.Aws.Crypto.CreateDefaultCryptographicMaterialsManagerInput internalInput =
                TypeConversion.ToDafny_N3_aws__N6_crypto__S47_CreateDefaultCryptographicMaterialsManagerInput(input);
            Dafny.Aws.Crypto.ICryptographicMaterialsManager internalOutput =
                this._impl.CreateDefaultCryptographicMaterialsManager(internalInput);
            return TypeConversion.FromDafny_N3_aws__N6_crypto__S41_CreateCryptographicMaterialsManagerOutput(
                internalOutput);
        }
    }
}<|MERGE_RESOLUTION|>--- conflicted
+++ resolved
@@ -21,7 +21,6 @@
                 new Dafny.Aws.Crypto.MaterialProviders.Client.AwsCryptographicMaterialProvidersClient();
         }
 
-<<<<<<< HEAD
         protected override Aws.Crypto.IKeyring _CreateMultiKeyring(Aws.Crypto.CreateMultiKeyringInput input)
         {
             Dafny.Aws.Crypto.CreateMultiKeyringInput internalInput =
@@ -31,8 +30,6 @@
             return TypeConversion.FromDafny_N3_aws__N6_crypto__S19_CreateKeyringOutput(internalOutput);
         }
 
-=======
->>>>>>> 7eb3ae34
         protected override Aws.Crypto.IKeyring _CreateRawAesKeyring(Aws.Crypto.CreateRawAesKeyringInput input)
         {
             Dafny.Aws.Crypto.CreateRawAesKeyringInput internalInput =
