--- conflicted
+++ resolved
@@ -623,20 +623,12 @@
                     return valueWithImpl._impl;
                 case ClientSupplierBase nativeImpl:
                     return new NativeWrapper_ClientSupplier(nativeImpl);
-<<<<<<< HEAD
-                case IClientSupplier _:
-=======
                 case AWS.EncryptionSDK.Core.IClientSupplier _:
->>>>>>> 47f4a47a
                     throw new System.ArgumentException(
                         "Custom implementations of ClientSupplier should extend ClientSupplierBase.");
                 default:
                     throw new System.ArgumentException(
-<<<<<<< HEAD
-                        $"{value} does not inherit from {typeof(ClientSupplier)} or {typeof(ClientSupplierBase)}.");
-=======
                         $"{value} does not inherit from {typeof(ClientSupplierBase)} or {typeof(ClientSupplier)}.");
->>>>>>> 47f4a47a
             }
         }
 
