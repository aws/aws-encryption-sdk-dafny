--- conflicted
+++ resolved
@@ -14,13 +14,9 @@
         Aws.Crypto.IKeyring CreateStrictAwsKmsKeyring(Aws.Crypto.CreateStrictAwsKmsKeyringInput input);
         Aws.Crypto.IKeyring CreateAwsKmsDiscoveryKeyring(Aws.Crypto.CreateAwsKmsDiscoveryKeyringInput input);
         Aws.Crypto.IKeyring CreateMrkAwareStrictAwsKmsKeyring(Aws.Crypto.CreateMrkAwareStrictAwsKmsKeyringInput input);
-<<<<<<< HEAD
-=======
-
         Aws.Crypto.IKeyring CreateMrkAwareDiscoveryAwsKmsKeyring(
             Aws.Crypto.CreateMrkAwareDiscoveryAwsKmsKeyringInput input);
 
->>>>>>> e93f6e9c
         Aws.Crypto.IKeyring CreateMultiKeyring(Aws.Crypto.CreateMultiKeyringInput input);
         Aws.Crypto.IKeyring CreateRawAesKeyring(Aws.Crypto.CreateRawAesKeyringInput input);
         Aws.Crypto.IKeyring CreateRawRsaKeyring(Aws.Crypto.CreateRawRsaKeyringInput input);
