// Copyright Amazon.com Inc. or its affiliates. All Rights Reserved.
// SPDX-License-Identifier: Apache-2.0

using System;
using Aws.Crypto;
using
    Aws.Crypto
    ;

namespace Aws.Crypto
{
    public interface IAwsCryptographicMaterialProviders
    {
<<<<<<< HEAD
        Aws.Crypto.IKeyring CreateStrictAwsKmsKeyring(Aws.Crypto.CreateStrictAwsKmsKeyringInput input);
=======
        Aws.Crypto.IKeyring CreateAwsKmsDiscoveryKeyring(Aws.Crypto.CreateAwsKmsDiscoveryKeyringInput input);
>>>>>>> 7a2f5032
        Aws.Crypto.IKeyring CreateMrkAwareStrictAwsKmsKeyring(Aws.Crypto.CreateMrkAwareStrictAwsKmsKeyringInput input);
        Aws.Crypto.IKeyring CreateMultiKeyring(Aws.Crypto.CreateMultiKeyringInput input);
        Aws.Crypto.IKeyring CreateRawAesKeyring(Aws.Crypto.CreateRawAesKeyringInput input);

        Aws.Crypto.ICryptographicMaterialsManager CreateDefaultCryptographicMaterialsManager(
            Aws.Crypto.CreateDefaultCryptographicMaterialsManagerInput input);
    }
}<|MERGE_RESOLUTION|>--- conflicted
+++ resolved
@@ -11,11 +11,8 @@
 {
     public interface IAwsCryptographicMaterialProviders
     {
-<<<<<<< HEAD
         Aws.Crypto.IKeyring CreateStrictAwsKmsKeyring(Aws.Crypto.CreateStrictAwsKmsKeyringInput input);
-=======
         Aws.Crypto.IKeyring CreateAwsKmsDiscoveryKeyring(Aws.Crypto.CreateAwsKmsDiscoveryKeyringInput input);
->>>>>>> 7a2f5032
         Aws.Crypto.IKeyring CreateMrkAwareStrictAwsKmsKeyring(Aws.Crypto.CreateMrkAwareStrictAwsKmsKeyringInput input);
         Aws.Crypto.IKeyring CreateMultiKeyring(Aws.Crypto.CreateMultiKeyringInput input);
         Aws.Crypto.IKeyring CreateRawAesKeyring(Aws.Crypto.CreateRawAesKeyringInput input);
