#!/bin/sh

<<<<<<< HEAD
./aws-encryption-sdk-specification/util/report.js $(find src -name '*.dfy') $(find test -name '*.dfy') $(find compliance_exceptions -name '*.txt')
=======
SPEC_ROOT=aws-encryption-sdk-specification

# As we make the duvet framework more robust this logic around extracting and rebuilding
# will probably change. For now, do something simple to unblock ourselves. 
REBUILD=false

if [ ! -z $1 ] && [ $1 == "rebuild" ] ; then
  echo "Re-extracting spec because it was explicitly requested"
  REBUILD=true
fi

if [ ! -d $SPEC_ROOT/compliance ] ; then 
  echo "Compliance directory missing, extracting spec"
  REBUILD=true
fi

if [ $REBUILD == "true" ] ; then
  cd aws-encryption-sdk-specification
  ./util/specification_extract.sh
  cd ..
fi

$SPEC_ROOT/util/report.js $(find src -name '*.dfy') $(find test -name '*.dfy')
>>>>>>> 4628b337
<|MERGE_RESOLUTION|>--- conflicted
+++ resolved
@@ -1,8 +1,5 @@
 #!/bin/sh
 
-<<<<<<< HEAD
-./aws-encryption-sdk-specification/util/report.js $(find src -name '*.dfy') $(find test -name '*.dfy') $(find compliance_exceptions -name '*.txt')
-=======
 SPEC_ROOT=aws-encryption-sdk-specification
 
 # As we make the duvet framework more robust this logic around extracting and rebuilding
@@ -25,5 +22,4 @@
   cd ..
 fi
 
-$SPEC_ROOT/util/report.js $(find src -name '*.dfy') $(find test -name '*.dfy')
->>>>>>> 4628b337
+$SPEC_ROOT/util/report.js $(find src -name '*.dfy') $(find test -name '*.dfy') $(find compliance_exceptions -name '*.txt')